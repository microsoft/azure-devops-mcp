--- conflicted
+++ resolved
@@ -42,10 +42,7 @@
   "devDependencies": {
     "@modelcontextprotocol/inspector": "^0.14.0",
     "@types/jest": "^30.0.0",
-<<<<<<< HEAD
-=======
     "@types/node": "^22",
->>>>>>> ace2bf04
     "eslint-config-prettier": "10.1.5",
     "eslint-plugin-header": "^3.1.1",
     "jest": "^30.0.2",
