# Troubleshooting

## Common MCP Issues

1. **Clearing VS Code Cache**
   If you encounter issues with stale configurations, reload the VS Code window:
   - Press `Ctrl+Shift+P` (or `Cmd+Shift+P` on macOS).
   - Select `Developer: Reload Window`.

   If the issue persists, you can take a more aggressive approach by clearing the following folders:
   - `%APPDATA%\Code\Cache`
   - `%APPDATA%\Code\CachedData`
   - `%APPDATA%\Code\User\workspaceStorage`
   - `%APPDATA%\Code\logs`

   Clear Node Modules Cache
   - `npm cache clean --force`

2. **Server Not Showing Up in Agent Mode**
   Ensure that the `mcp.json` file is correctly configured and includes the appropriate server definitions. Restart your MCP server and reload the VS Code window.

3. **Tools Not Loading in Agent Mode**
   If tools do not appear, click "Add Context" in Agent Mode and ensure all tools starting with `ado_` are selected.

4. **Too Many Tools Selected (Over 128 Limit)**
   VS Code supports a maximum of 128 tools. If you exceed this limit, ensure you do not have multiple MCP Servers running. Check both your project's `mcp.json` and your VS Code `settings.json` to confirm that the MCP Server is configured in only one location—not both.

## Project-Specific Issues

1. **npm Authentication Issues for Remote Access**
   If you encounter authentication errors:
   - Ensure you are logged in to Azure DevOps using the `az` CLI:
     ```pwsh
     az login
     ```
   - Verify your npm configuration:
     ```pwsh
     npm config get registry
     ```
     It should point to: `https://registry.npmjs.org/`

2. **Dependency Installation Errors**
   If `npm install` fails, verify that you are using Node.js version 20 or higher. You can check your Node.js version with:
   ```pwsh
   node -v
<<<<<<< HEAD
   ```

3. **Internal Feed Access**
   If you cannot access the internal Codex-Deps feed, confirm that you have the necessary permissions and that your Azure DevOps organization is correctly configured in `mcp.json`.

## Authentication Issues

### Multi-Tenant Authentication Problems

If you encounter authentication errors like `TF400813: The user 'xxx' is not authorized to access this resource`, you may be experiencing multi-tenant authentication issues.

#### Symptoms

- Azure CLI (`az devops project list`) works fine
- MCP server fails with authorization errors
- You have access to multiple Azure tenants

#### Root Cause

The MCP server may be authenticating with a different tenant than your Azure DevOps organization, especially when you have access to multiple Azure tenants. The MCP server may also be using the Azure Devops Org tenant when the user belongs to a different tenant and is added as a guest user in the Azure DevOps organization.

#### Solution

1. **Identify the correct tenant ID** for your Azure DevOps organization:

   ```pwsh
   az account list
   ```

   Look for the `tenantId` field in the output for the desired tenant(for guest accounts this will be the tenant of your organization and may be different than the Azure Devops Organization tenant).

2. **Configure the MCP server with the tenant ID** by updating your `.vscode/mcp.json`:

   ```json
   {
     "inputs": [
       {
         "id": "ado_org",
         "type": "promptString",
         "description": "Azure DevOps organization name (e.g. 'contoso')"
       },
       {
         "id": "ado_tenant",
         "type": "promptString",
         "description": "Azure tenant ID (required for multi-tenant scenarios)"
       }
     ],
     "servers": {
       "ado": {
         "type": "stdio",
         "command": "mcp-server-azuredevops",
         "args": ["${input:ado_org}", "--tenant", "${input:ado_tenant}"]
       }
     }
   }
   ```

3. **Restart VS Code** completely to ensure the MCP server picks up the new configuration.

4. **When prompted**, enter:
   - Your Azure DevOps organization name
   - The tenant ID from step 1
=======
   ```
>>>>>>> 69f3476c
<|MERGE_RESOLUTION|>--- conflicted
+++ resolved
@@ -43,11 +43,7 @@
    If `npm install` fails, verify that you are using Node.js version 20 or higher. You can check your Node.js version with:
    ```pwsh
    node -v
-<<<<<<< HEAD
    ```
-
-3. **Internal Feed Access**
-   If you cannot access the internal Codex-Deps feed, confirm that you have the necessary permissions and that your Azure DevOps organization is correctly configured in `mcp.json`.
 
 ## Authentication Issues
 
@@ -105,7 +101,4 @@
 
 4. **When prompted**, enter:
    - Your Azure DevOps organization name
-   - The tenant ID from step 1
-=======
-   ```
->>>>>>> 69f3476c
+   - The tenant ID from step 1