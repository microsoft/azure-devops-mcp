--- conflicted
+++ resolved
@@ -94,17 +94,11 @@
 Prefer the terminal? Install the **GitHub Copilot CLI** (see official docs: https://github.com/github/copilot-cli) and add this Azure DevOps MCP Server via the interactive MCP server UI.
 
 Use this command in the UI when prompted:
-<<<<<<< HEAD
 
 ```bash
 npx -y @azure-devops/mcp <org-name>
 ```
 
-=======
-```bash
-npx -y @azure-devops/mcp <org-name>
-```
->>>>>>> d80dc01e
 Replace `<org-name>` with your Azure DevOps organization (e.g. `contoso`).
 
 Screenshot:
