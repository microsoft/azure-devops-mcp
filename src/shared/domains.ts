--- conflicted
+++ resolved
@@ -16,10 +16,6 @@
   WORK = "work",
   WORK_ITEMS = "work-items",
   AREAPATH = "areapath",
-<<<<<<< HEAD
-  DASHBOARD = "dashboard",
-=======
->>>>>>> 4c133fcd
 }
 
 export const ALL_DOMAINS = "all";
