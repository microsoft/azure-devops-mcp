// Copyright (c) Microsoft Corporation.
// Licensed under the MIT License.

import { AccessToken } from "@azure/identity";
import { McpServer } from "@modelcontextprotocol/sdk/server/mcp.js";
import { apiVersion } from "../utils.js";
import { WebApi } from "azure-devops-node-api";
import { BuildQueryOrder, DefinitionQueryOrder } from "azure-devops-node-api/interfaces/BuildInterfaces.js";
import { z } from "zod";
import { StageUpdateType } from "azure-devops-node-api/interfaces/BuildInterfaces.js";

const BUILD_TOOLS = {
  get_definitions: "build_get_definitions",
  get_definition_revisions: "build_get_definition_revisions",
  get_builds: "build_get_builds",
  get_log: "build_get_log",
  get_log_by_id: "build_get_log_by_id",
  get_changes: "build_get_changes",
  run_build: "build_run_build",
  get_status: "build_get_status",
<<<<<<< HEAD
  "update_build_stage": "build_update_build_stage",
=======
>>>>>>> 2c212b22
};

function configureBuildTools(server: McpServer, tokenProvider: () => Promise<AccessToken>, connectionProvider: () => Promise<WebApi>) {
  server.tool(
    BUILD_TOOLS.get_definitions,
    "Retrieves a list of build definitions for a given project.",
    {
      project: z.string().describe("Project ID or name to get build definitions for"),
      repositoryId: z.string().optional().describe("Repository ID to filter build definitions"),
      repositoryType: z.enum(["TfsGit", "GitHub", "BitbucketCloud"]).optional().describe("Type of repository to filter build definitions"),
      name: z.string().optional().describe("Name of the build definition to filter"),
      path: z.string().optional().describe("Path of the build definition to filter"),
      queryOrder: z.nativeEnum(DefinitionQueryOrder).optional().describe("Order in which build definitions are returned"),
      top: z.number().optional().describe("Maximum number of build definitions to return"),
      continuationToken: z.string().optional().describe("Token for continuing paged results"),
      minMetricsTime: z.coerce.date().optional().describe("Minimum metrics time to filter build definitions"),
      definitionIds: z.array(z.number()).optional().describe("Array of build definition IDs to filter"),
      builtAfter: z.coerce.date().optional().describe("Return definitions that have builds after this date"),
      notBuiltAfter: z.coerce.date().optional().describe("Return definitions that do not have builds after this date"),
      includeAllProperties: z.boolean().optional().describe("Whether to include all properties in the results"),
      includeLatestBuilds: z.boolean().optional().describe("Whether to include the latest builds for each definition"),
      taskIdFilter: z.string().optional().describe("Task ID to filter build definitions"),
      processType: z.number().optional().describe("Process type to filter build definitions"),
      yamlFilename: z.string().optional().describe("YAML filename to filter build definitions"),
    },
    async ({
      project,
      repositoryId,
      repositoryType,
      name,
      path,
      queryOrder,
      top,
      continuationToken,
      minMetricsTime,
      definitionIds,
      builtAfter,
      notBuiltAfter,
      includeAllProperties,
      includeLatestBuilds,
      taskIdFilter,
      processType,
      yamlFilename,
    }) => {
      const connection = await connectionProvider();
      const buildApi = await connection.getBuildApi();
      const buildDefinitions = await buildApi.getDefinitions(
        project,
        name,
        repositoryId,
        repositoryType,
        queryOrder,
        top,
        continuationToken,
        minMetricsTime,
        definitionIds,
        path,
        builtAfter,
        notBuiltAfter,
        includeAllProperties,
        includeLatestBuilds,
        taskIdFilter,
        processType,
        yamlFilename
      );

      return {
        content: [{ type: "text", text: JSON.stringify(buildDefinitions, null, 2) }],
      };
    }
  );

  server.tool(
    BUILD_TOOLS.get_definition_revisions,
    "Retrieves a list of revisions for a specific build definition.",
    {
      project: z.string().describe("Project ID or name to get the build definition revisions for"),
      definitionId: z.number().describe("ID of the build definition to get revisions for"),
    },
    async ({ project, definitionId }) => {
      const connection = await connectionProvider();
      const buildApi = await connection.getBuildApi();
      const revisions = await buildApi.getDefinitionRevisions(project, definitionId);

      return {
        content: [{ type: "text", text: JSON.stringify(revisions, null, 2) }],
      };
    }
  );

  server.tool(
    BUILD_TOOLS.get_builds,
    "Retrieves a list of builds for a given project.",
    {
      project: z.string().describe("Project ID or name to get builds for"),
      definitions: z.array(z.number()).optional().describe("Array of build definition IDs to filter builds"),
      queues: z.array(z.number()).optional().describe("Array of queue IDs to filter builds"),
      buildNumber: z.string().optional().describe("Build number to filter builds"),
      minTime: z.coerce.date().optional().describe("Minimum finish time to filter builds"),
      maxTime: z.coerce.date().optional().describe("Maximum finish time to filter builds"),
      requestedFor: z.string().optional().describe("User ID or name who requested the build"),
      reasonFilter: z.number().optional().describe("Reason filter for the build (see BuildReason enum)"),
      statusFilter: z.number().optional().describe("Status filter for the build (see BuildStatus enum)"),
      resultFilter: z.number().optional().describe("Result filter for the build (see BuildResult enum)"),
      tagFilters: z.array(z.string()).optional().describe("Array of tags to filter builds"),
      properties: z.array(z.string()).optional().describe("Array of property names to include in the results"),
      top: z.number().optional().describe("Maximum number of builds to return"),
      continuationToken: z.string().optional().describe("Token for continuing paged results"),
      maxBuildsPerDefinition: z.number().optional().describe("Maximum number of builds per definition"),
      deletedFilter: z.number().optional().describe("Filter for deleted builds (see QueryDeletedOption enum)"),
      queryOrder: z.nativeEnum(BuildQueryOrder).default(BuildQueryOrder.QueueTimeDescending).optional().describe("Order in which builds are returned"),
      branchName: z.string().optional().describe("Branch name to filter builds"),
      buildIds: z.array(z.number()).optional().describe("Array of build IDs to retrieve"),
      repositoryId: z.string().optional().describe("Repository ID to filter builds"),
      repositoryType: z.enum(["TfsGit", "GitHub", "BitbucketCloud"]).optional().describe("Type of repository to filter builds"),
    },
    async ({
      project,
      definitions,
      queues,
      buildNumber,
      minTime,
      maxTime,
      requestedFor,
      reasonFilter,
      statusFilter,
      resultFilter,
      tagFilters,
      properties,
      top,
      continuationToken,
      maxBuildsPerDefinition,
      deletedFilter,
      queryOrder,
      branchName,
      buildIds,
      repositoryId,
      repositoryType,
    }) => {
      const connection = await connectionProvider();
      const buildApi = await connection.getBuildApi();
      const builds = await buildApi.getBuilds(
        project,
        definitions,
        queues,
        buildNumber,
        minTime,
        maxTime,
        requestedFor,
        reasonFilter,
        statusFilter,
        resultFilter,
        tagFilters,
        properties,
        top,
        continuationToken,
        maxBuildsPerDefinition,
        deletedFilter,
        queryOrder,
        branchName,
        buildIds,
        repositoryId,
        repositoryType
      );

      return {
        content: [{ type: "text", text: JSON.stringify(builds, null, 2) }],
      };
    }
  );

  server.tool(
    BUILD_TOOLS.get_log,
    "Retrieves the logs for a specific build.",
    {
      project: z.string().describe("Project ID or name to get the build log for"),
      buildId: z.number().describe("ID of the build to get the log for"),
    },
    async ({ project, buildId }) => {
      const connection = await connectionProvider();
      const buildApi = await connection.getBuildApi();
      const logs = await buildApi.getBuildLogs(project, buildId);

      return {
        content: [{ type: "text", text: JSON.stringify(logs, null, 2) }],
      };
    }
  );

  server.tool(
    BUILD_TOOLS.get_log_by_id,
    "Get a specific build log by log ID.",
    {
      project: z.string().describe("Project ID or name to get the build log for"),
      buildId: z.number().describe("ID of the build to get the log for"),
      logId: z.number().describe("ID of the log to retrieve"),
      startLine: z.number().optional().describe("Starting line number for the log content, defaults to 0"),
      endLine: z.number().optional().describe("Ending line number for the log content, defaults to the end of the log"),
    },
    async ({ project, buildId, logId, startLine, endLine }) => {
      const connection = await connectionProvider();
      const buildApi = await connection.getBuildApi();
      const logLines = await buildApi.getBuildLogLines(project, buildId, logId, startLine, endLine);

      return {
        content: [{ type: "text", text: JSON.stringify(logLines, null, 2) }],
      };
    }
  );

  server.tool(
    BUILD_TOOLS.get_changes,
    "Get the changes associated with a specific build.",
    {
      project: z.string().describe("Project ID or name to get the build changes for"),
      buildId: z.number().describe("ID of the build to get changes for"),
      continuationToken: z.string().optional().describe("Continuation token for pagination"),
      top: z.number().default(100).describe("Number of changes to retrieve, defaults to 100"),
      includeSourceChange: z.boolean().optional().describe("Whether to include source changes in the results, defaults to false"),
    },
    async ({ project, buildId, continuationToken, top, includeSourceChange }) => {
      const connection = await connectionProvider();
      const buildApi = await connection.getBuildApi();
      const changes = await buildApi.getBuildChanges(project, buildId, continuationToken, top, includeSourceChange);

      return {
        content: [{ type: "text", text: JSON.stringify(changes, null, 2) }],
      };
    }
  );

  server.tool(
    BUILD_TOOLS.run_build,
    "Triggers a new build for a specified definition.",
    {
      project: z.string().describe("Project ID or name to run the build in"),
      definitionId: z.number().describe("ID of the build definition to run"),
      sourceBranch: z.string().optional().describe("Source branch to run the build from. If not provided, the default branch will be used."),
      parameters: z.record(z.string(), z.string()).optional().describe("Custom build parameters as key-value pairs"),
    },
    async ({ project, definitionId, sourceBranch, parameters }) => {
      const connection = await connectionProvider();
      const buildApi = await connection.getBuildApi();
      const pipelinesApi = await connection.getPipelinesApi();
      const definition = await buildApi.getDefinition(project, definitionId);
      const runRequest = {
        resources: {
          repositories: {
            self: {
              refName: sourceBranch || definition.repository?.defaultBranch || "refs/heads/main",
            },
          },
        },
        templateParameters: parameters,
      };

      const pipelineRun = await pipelinesApi.runPipeline(runRequest, project, definitionId);
      const queuedBuild = { id: pipelineRun.id };
      const buildId = queuedBuild.id;
      if (buildId === undefined) {
        throw new Error("Failed to get build ID from pipeline run");
      }

      const buildReport = await buildApi.getBuildReport(project, buildId);
      return {
        content: [{ type: "text", text: JSON.stringify(buildReport, null, 2) }],
      };
    }
  );

  server.tool(
    BUILD_TOOLS.get_status,
    "Fetches the status of a specific build.",
    {
      project: z.string().describe("Project ID or name to get the build status for"),
      buildId: z.number().describe("ID of the build to get the status for"),
    },
    async ({ project, buildId }) => {
      const connection = await connectionProvider();
      const buildApi = await connection.getBuildApi();
      const build = await buildApi.getBuildReport(project, buildId);

      return {
        content: [{ type: "text", text: JSON.stringify(build, null, 2) }],
      };
    }
  );

  server.tool(
    BUILD_TOOLS["update_build_stage"],
    "Updates the stage of a specific build.",
    {
      project: z.string().describe("Project ID or name to update the build stage for"),
      buildId: z.number().describe("ID of the build to update"),
      stageName: z.string().describe("Name of the stage to update"),
      status: z.nativeEnum(StageUpdateType).describe("New status for the stage"),
      forceRetryAllJobs: z.boolean().default(false).describe("Whether to force retry all jobs in the stage."),
    },
    async ({ project, buildId, stageName, status, forceRetryAllJobs }) => {
      const connection = await connectionProvider();
      const orgUrl = connection.serverUrl;
      const endpoint = `${orgUrl}/${project}/_apis/build/builds/${buildId}/stages/${stageName}?api-version=${apiVersion}`;
      const token = await tokenProvider();

      const body = {
        forceRetryAllJobs: forceRetryAllJobs,
        state: status.valueOf(),
      };

      const response = await fetch(endpoint, {
        method: "PATCH",
        headers: {
          "Content-Type": "application/json",
          "Authorization": `Bearer ${token.token}`,
        },
        body: JSON.stringify(body),
      });

      if (!response.ok) {
        const errorText = await response.text();
        throw new Error(`Failed to update build stage: ${response.status} ${errorText}`);
      }

      const updatedBuild = await response.text();

      return {
        content: [{ type: "text", text: JSON.stringify(updatedBuild, null, 2) }],
      };
    }
  );
}

export { BUILD_TOOLS, configureBuildTools };<|MERGE_RESOLUTION|>--- conflicted
+++ resolved
@@ -18,10 +18,7 @@
   get_changes: "build_get_changes",
   run_build: "build_run_build",
   get_status: "build_get_status",
-<<<<<<< HEAD
-  "update_build_stage": "build_update_build_stage",
-=======
->>>>>>> 2c212b22
+  update_build_stage: "build_update_build_stage",
 };
 
 function configureBuildTools(server: McpServer, tokenProvider: () => Promise<AccessToken>, connectionProvider: () => Promise<WebApi>) {
@@ -311,7 +308,7 @@
   );
 
   server.tool(
-    BUILD_TOOLS["update_build_stage"],
+    BUILD_TOOLS.update_build_stage,
     "Updates the stage of a specific build.",
     {
       project: z.string().describe("Project ID or name to update the build stage for"),
