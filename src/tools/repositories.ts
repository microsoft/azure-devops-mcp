// Copyright (c) Microsoft Corporation.
// Licensed under the MIT License.

import { McpServer } from "@modelcontextprotocol/sdk/server/mcp.js";
import { WebApi } from "azure-devops-node-api";
import {
  GitRef,
  GitForkRef,
  PullRequestStatus,
  GitQueryCommitsCriteria,
  GitVersionType,
  GitVersionDescriptor,
  GitPullRequestQuery,
  GitPullRequestQueryInput,
  GitPullRequestQueryType,
  CommentThreadContext,
  CommentThreadStatus,
  GitPullRequestCompletionOptions,
  GitPullRequestMergeStrategy,
  GitPullRequest,
  GitPullRequestCommentThread,
  Comment,
} from "azure-devops-node-api/interfaces/GitInterfaces.js";
import { z } from "zod";
import { getCurrentUserDetails, getUserIdFromEmail } from "./auth.js";
import { GitRepository } from "azure-devops-node-api/interfaces/TfvcInterfaces.js";
import { WebApiTagDefinition } from "azure-devops-node-api/interfaces/CoreInterfaces.js";
import { getEnumKeys } from "../utils.js";

const REPO_TOOLS = {
  list_repos_by_project: "repo_list_repos_by_project",
  list_pull_requests_by_repo_or_project: "repo_list_pull_requests_by_repo_or_project",
  list_branches_by_repo: "repo_list_branches_by_repo",
  list_my_branches_by_repo: "repo_list_my_branches_by_repo",
  list_pull_request_threads: "repo_list_pull_request_threads",
  list_pull_request_thread_comments: "repo_list_pull_request_thread_comments",
  get_repo_by_name_or_id: "repo_get_repo_by_name_or_id",
  get_branch_by_name: "repo_get_branch_by_name",
  get_pull_request_by_id: "repo_get_pull_request_by_id",
  create_pull_request: "repo_create_pull_request",
  create_branch: "repo_create_branch",
  update_pull_request: "repo_update_pull_request",
  update_pull_request_reviewers: "repo_update_pull_request_reviewers",
  reply_to_comment: "repo_reply_to_comment",
  create_pull_request_thread: "repo_create_pull_request_thread",
  resolve_comment: "repo_resolve_comment",
  search_commits: "repo_search_commits",
  list_pull_requests_by_commits: "repo_list_pull_requests_by_commits",
};

function branchesFilterOutIrrelevantProperties(branches: GitRef[], top: number) {
  return branches
    ?.flatMap((branch) => (branch.name ? [branch.name] : []))
    ?.filter((branch) => branch.startsWith("refs/heads/"))
    .map((branch) => branch.replace("refs/heads/", ""))
    .sort((a, b) => b.localeCompare(a))
    .slice(0, top);
}

function trimPullRequestThread(thread: GitPullRequestCommentThread) {
  return {
    id: thread.id,
    publishedDate: thread.publishedDate,
    lastUpdatedDate: thread.lastUpdatedDate,
    status: thread.status,
    comments: trimComments(thread.comments),
    threadContext: thread.threadContext,
  };
}

/**
 * Trims comment data to essential properties, filtering out deleted comments
 * @param comments Array of comments to trim (can be undefined/null)
 * @returns Array of trimmed comment objects with essential properties only
 */
function trimComments(comments: Comment[] | undefined | null) {
  return comments
    ?.filter((comment) => !comment.isDeleted) // Exclude deleted comments
    ?.map((comment) => ({
      id: comment.id,
      author: {
        displayName: comment.author?.displayName,
        uniqueName: comment.author?.uniqueName,
      },
      content: comment.content,
      publishedDate: comment.publishedDate,
      lastUpdatedDate: comment.lastUpdatedDate,
      lastContentUpdatedDate: comment.lastContentUpdatedDate,
    }));
}

function pullRequestStatusStringToInt(status: string): number {
  switch (status) {
    case "Abandoned":
      return PullRequestStatus.Abandoned.valueOf();
    case "Active":
      return PullRequestStatus.Active.valueOf();
    case "All":
      return PullRequestStatus.All.valueOf();
    case "Completed":
      return PullRequestStatus.Completed.valueOf();
    case "NotSet":
      return PullRequestStatus.NotSet.valueOf();
    default:
      throw new Error(`Unknown pull request status: ${status}`);
  }
}

function filterReposByName(repositories: GitRepository[], repoNameFilter: string): GitRepository[] {
  const lowerCaseFilter = repoNameFilter.toLowerCase();
  const filteredByName = repositories?.filter((repo) => repo.name?.toLowerCase().includes(lowerCaseFilter));

  return filteredByName;
}

function trimPullRequest(pr: GitPullRequest, includeDescription = false) {
  return {
    pullRequestId: pr.pullRequestId,
    codeReviewId: pr.codeReviewId,
    repository: pr.repository?.name,
    status: pr.status,
    createdBy: {
      displayName: pr.createdBy?.displayName,
      uniqueName: pr.createdBy?.uniqueName,
    },
    creationDate: pr.creationDate,
    closedDate: pr.closedDate,
    title: pr.title,
    ...(includeDescription ? { description: pr.description ?? "" } : {}),
    isDraft: pr.isDraft,
    sourceRefName: pr.sourceRefName,
    targetRefName: pr.targetRefName,
  };
}

function configureRepoTools(server: McpServer, tokenProvider: () => Promise<string>, connectionProvider: () => Promise<WebApi>, userAgentProvider: () => string) {
  server.tool(
    REPO_TOOLS.create_pull_request,
    "Create a new pull request.",
    {
      repositoryId: z.string().describe("The ID of the repository where the pull request will be created."),
      sourceRefName: z.string().describe("The source branch name for the pull request, e.g., 'refs/heads/feature-branch'."),
      targetRefName: z.string().describe("The target branch name for the pull request, e.g., 'refs/heads/main'."),
      title: z.string().describe("The title of the pull request."),
      description: z.string().max(4000).optional().describe("The description of the pull request. Must not be longer than 4000 characters. Optional."),
      isDraft: z.boolean().optional().default(false).describe("Indicates whether the pull request is a draft. Defaults to false."),
      workItems: z.string().optional().describe("Work item IDs to associate with the pull request, space-separated."),
      forkSourceRepositoryId: z.string().optional().describe("The ID of the fork repository that the pull request originates from. Optional, used when creating a pull request from a fork."),
      labels: z.array(z.string()).optional().describe("Array of label names to add to the pull request after creation."),
    },
    async ({ repositoryId, sourceRefName, targetRefName, title, description, isDraft, workItems, forkSourceRepositoryId, labels }) => {
      try {
        const connection = await connectionProvider();
        const gitApi = await connection.getGitApi();
        const workItemRefs = workItems ? workItems.split(" ").map((id) => ({ id: id.trim() })) : [];

        const forkSource: GitForkRef | undefined = forkSourceRepositoryId
          ? {
              repository: {
                id: forkSourceRepositoryId,
              },
            }
          : undefined;

        const labelDefinitions: WebApiTagDefinition[] | undefined = labels ? labels.map((label) => ({ name: label })) : undefined;

        const pullRequest = await gitApi.createPullRequest(
          {
            sourceRefName,
            targetRefName,
            title,
            description,
            isDraft,
            workItemRefs: workItemRefs,
            forkSource,
            labels: labelDefinitions,
          },
          repositoryId
        );

        const trimmedPullRequest = trimPullRequest(pullRequest, true);

        return {
          content: [{ type: "text", text: JSON.stringify(trimmedPullRequest, null, 2) }],
        };
      } catch (error) {
        const errorMessage = error instanceof Error ? error.message : "Unknown error occurred";

        return {
          content: [{ type: "text", text: `Error creating pull request: ${errorMessage}` }],
          isError: true,
        };
      }
    }
  );

  server.tool(
    REPO_TOOLS.create_branch,
    "Create a new branch in the repository.",
    {
      repositoryId: z.string().describe("The ID of the repository where the branch will be created."),
      branchName: z.string().describe("The name of the new branch to create, e.g., 'feature-branch'."),
      sourceBranchName: z.string().optional().default("main").describe("The name of the source branch to create the new branch from. Defaults to 'main'."),
      sourceCommitId: z.string().optional().describe("The commit ID to create the branch from. If not provided, uses the latest commit of the source branch."),
    },
    async ({ repositoryId, branchName, sourceBranchName, sourceCommitId }) => {
      try {
        const connection = await connectionProvider();
        const gitApi = await connection.getGitApi();

        let commitId = sourceCommitId;

        // If no commit ID is provided, get the latest commit from the source branch
        if (!commitId) {
          const sourceRefName = `refs/heads/${sourceBranchName}`;
          try {
            const sourceBranch = await gitApi.getRefs(repositoryId, undefined, "heads/", false, false, undefined, false, undefined, sourceBranchName);
            const branch = sourceBranch.find((b) => b.name === sourceRefName);
            if (!branch || !branch.objectId) {
              return {
                content: [
                  {
                    type: "text",
                    text: `Error: Source branch '${sourceBranchName}' not found in repository ${repositoryId}`,
                  },
                ],
                isError: true,
              };
            }
            commitId = branch.objectId;
          } catch (error) {
            return {
              content: [
                {
                  type: "text",
                  text: `Error retrieving source branch '${sourceBranchName}': ${error instanceof Error ? error.message : String(error)}`,
                },
              ],
              isError: true,
            };
          }
        }

        // Create the new branch using updateRefs
        const newRefName = `refs/heads/${branchName}`;
        const refUpdate = {
          name: newRefName,
          newObjectId: commitId,
          oldObjectId: "0000000000000000000000000000000000000000", // All zeros indicates creating a new ref
        };

        try {
          const result = await gitApi.updateRefs([refUpdate], repositoryId);

          // Check if the branch creation was successful
          if (result && result.length > 0 && result[0].success) {
            return {
              content: [
                {
                  type: "text",
                  text: `Branch '${branchName}' created successfully from '${sourceBranchName}' (${commitId})`,
                },
              ],
            };
          } else {
            const errorMessage = result && result.length > 0 && result[0].customMessage ? result[0].customMessage : "Unknown error occurred during branch creation";
            return {
              content: [
                {
                  type: "text",
                  text: `Error creating branch '${branchName}': ${errorMessage}`,
                },
              ],
              isError: true,
            };
          }
        } catch (error) {
          return {
            content: [
              {
                type: "text",
                text: `Error creating branch '${branchName}': ${error instanceof Error ? error.message : String(error)}`,
              },
            ],
            isError: true,
          };
        }
      } catch (error) {
        const errorMessage = error instanceof Error ? error.message : "Unknown error occurred";

        return {
          content: [{ type: "text", text: `Error creating branch: ${errorMessage}` }],
          isError: true,
        };
      }
    }
  );

  server.tool(
    REPO_TOOLS.update_pull_request,
    "Update a Pull Request by ID with specified fields, including setting autocomplete with various completion options.",
    {
      repositoryId: z.string().describe("The ID of the repository where the pull request exists."),
      pullRequestId: z.number().describe("The ID of the pull request to update."),
      title: z.string().optional().describe("The new title for the pull request."),
      description: z.string().max(4000).optional().describe("The new description for the pull request. Must not be longer than 4000 characters."),
      isDraft: z.boolean().optional().describe("Whether the pull request should be a draft."),
      targetRefName: z.string().optional().describe("The new target branch name (e.g., 'refs/heads/main')."),
      status: z.enum(["Active", "Abandoned"]).optional().describe("The new status of the pull request. Can be 'Active' or 'Abandoned'."),
      autoComplete: z.boolean().optional().describe("Set the pull request to autocomplete when all requirements are met."),
      mergeStrategy: z
        .enum(getEnumKeys(GitPullRequestMergeStrategy) as [string, ...string[]])
        .optional()
        .describe("The merge strategy to use when the pull request autocompletes. Defaults to 'NoFastForward'."),
      deleteSourceBranch: z.boolean().optional().default(false).describe("Whether to delete the source branch when the pull request autocompletes. Defaults to false."),
      transitionWorkItems: z.boolean().optional().default(true).describe("Whether to transition associated work items to the next state when the pull request autocompletes. Defaults to true."),
      bypassReason: z.string().optional().describe("Reason for bypassing branch policies. When provided, branch policies will be automatically bypassed during autocompletion."),
    },
    async ({ repositoryId, pullRequestId, title, description, isDraft, targetRefName, status, autoComplete, mergeStrategy, deleteSourceBranch, transitionWorkItems, bypassReason }) => {
      try {
        const connection = await connectionProvider();
        const gitApi = await connection.getGitApi();

        // Build update object with only provided fields
        const updateRequest: Record<string, unknown> = {};

        if (title !== undefined) updateRequest.title = title;
        if (description !== undefined) updateRequest.description = description;
        if (isDraft !== undefined) updateRequest.isDraft = isDraft;
        if (targetRefName !== undefined) updateRequest.targetRefName = targetRefName;
        if (status !== undefined) {
          updateRequest.status = status === "Active" ? PullRequestStatus.Active.valueOf() : PullRequestStatus.Abandoned.valueOf();
        }

        if (autoComplete !== undefined) {
          if (autoComplete) {
            const data = await getCurrentUserDetails(tokenProvider, connectionProvider, userAgentProvider);
            const autoCompleteUserId = data.authenticatedUser.id;
            updateRequest.autoCompleteSetBy = { id: autoCompleteUserId };

            const completionOptions: GitPullRequestCompletionOptions = {
              deleteSourceBranch: deleteSourceBranch || false,
              transitionWorkItems: transitionWorkItems !== false, // Default to true unless explicitly set to false
              bypassPolicy: !!bypassReason, // Automatically set to true if bypassReason is provided
            };

            if (mergeStrategy) {
              completionOptions.mergeStrategy = GitPullRequestMergeStrategy[mergeStrategy as keyof typeof GitPullRequestMergeStrategy];
            }

            if (bypassReason) {
              completionOptions.bypassReason = bypassReason;
            }

            updateRequest.completionOptions = completionOptions;
          } else {
            updateRequest.autoCompleteSetBy = null;
            updateRequest.completionOptions = null;
          }
        }

        // Validate that at least one field is provided for update
        if (Object.keys(updateRequest).length === 0) {
          return {
            content: [{ type: "text", text: "Error: At least one field (title, description, isDraft, targetRefName, status, or autoComplete options) must be provided for update." }],
            isError: true,
          };
        }

        const updatedPullRequest = await gitApi.updatePullRequest(updateRequest, repositoryId, pullRequestId);
        const trimmedUpdatedPullRequest = trimPullRequest(updatedPullRequest, true);

        return {
          content: [{ type: "text", text: JSON.stringify(trimmedUpdatedPullRequest, null, 2) }],
        };
      } catch (error) {
        const errorMessage = error instanceof Error ? error.message : "Unknown error occurred";

        return {
          content: [{ type: "text", text: `Error updating pull request: ${errorMessage}` }],
          isError: true,
        };
      }
    }
  );

  server.tool(
    REPO_TOOLS.update_pull_request_reviewers,
    "Add or remove reviewers for an existing pull request.",
    {
      repositoryId: z.string().describe("The ID of the repository where the pull request exists."),
      pullRequestId: z.number().describe("The ID of the pull request to update."),
      reviewerIds: z.array(z.string()).describe("List of reviewer ids to add or remove from the pull request."),
      action: z.enum(["add", "remove"]).describe("Action to perform on the reviewers. Can be 'add' or 'remove'."),
    },
    async ({ repositoryId, pullRequestId, reviewerIds, action }) => {
      try {
        const connection = await connectionProvider();
        const gitApi = await connection.getGitApi();

        let updatedPullRequest;
        if (action === "add") {
          updatedPullRequest = await gitApi.createPullRequestReviewers(
            reviewerIds.map((id) => ({ id: id })),
            repositoryId,
            pullRequestId
          );

          const trimmedResponse = updatedPullRequest.map((item) => ({
            displayName: item.displayName,
            id: item.id,
            uniqueName: item.uniqueName,
            vote: item.vote,
            hasDeclined: item.hasDeclined,
            isFlagged: item.isFlagged,
          }));

          return {
            content: [{ type: "text", text: JSON.stringify(trimmedResponse, null, 2) }],
          };
        } else {
          for (const reviewerId of reviewerIds) {
            await gitApi.deletePullRequestReviewer(repositoryId, pullRequestId, reviewerId);
          }

          return {
            content: [{ type: "text", text: `Reviewers with IDs ${reviewerIds.join(", ")} removed from pull request ${pullRequestId}.` }],
          };
        }
      } catch (error) {
        const errorMessage = error instanceof Error ? error.message : "Unknown error occurred";

        return {
          content: [{ type: "text", text: `Error updating pull request reviewers: ${errorMessage}` }],
          isError: true,
        };
      }
    }
  );

  server.tool(
    REPO_TOOLS.list_repos_by_project,
    "Retrieve a list of repositories for a given project",
    {
      project: z.string().describe("The name or ID of the Azure DevOps project."),
      top: z.number().default(100).describe("The maximum number of repositories to return."),
      skip: z.number().default(0).describe("The number of repositories to skip. Defaults to 0."),
      repoNameFilter: z.string().optional().describe("Optional filter to search for repositories by name. If provided, only repositories with names containing this string will be returned."),
    },
    async ({ project, top, skip, repoNameFilter }) => {
      try {
        const connection = await connectionProvider();
        const gitApi = await connection.getGitApi();
        const repositories = await gitApi.getRepositories(project, false, false, false);

        const filteredRepositories = repoNameFilter ? filterReposByName(repositories, repoNameFilter) : repositories;

        const paginatedRepositories = filteredRepositories?.sort((a, b) => a.name?.localeCompare(b.name ?? "") ?? 0).slice(skip, skip + top);

        // Filter out the irrelevant properties
        const trimmedRepositories = paginatedRepositories?.map((repo) => ({
          id: repo.id,
          name: repo.name,
          isDisabled: repo.isDisabled,
          isFork: repo.isFork,
          isInMaintenance: repo.isInMaintenance,
          webUrl: repo.webUrl,
          size: repo.size,
        }));

        return {
          content: [{ type: "text", text: JSON.stringify(trimmedRepositories, null, 2) }],
        };
      } catch (error) {
        const errorMessage = error instanceof Error ? error.message : "Unknown error occurred";

        return {
          content: [{ type: "text", text: `Error listing repositories: ${errorMessage}` }],
          isError: true,
        };
      }
    }
  );

  server.tool(
    REPO_TOOLS.list_pull_requests_by_repo_or_project,
    "Retrieve a list of pull requests for a given repository. Either repositoryId or project must be provided.",
    {
      repositoryId: z.string().optional().describe("The ID of the repository where the pull requests are located."),
      project: z.string().optional().describe("The ID of the project where the pull requests are located."),
      top: z.number().default(100).describe("The maximum number of pull requests to return."),
      skip: z.number().default(0).describe("The number of pull requests to skip."),
      created_by_me: z.boolean().default(false).describe("Filter pull requests created by the current user."),
      created_by_user: z.string().optional().describe("Filter pull requests created by a specific user (provide email or unique name). Takes precedence over created_by_me if both are provided."),
      i_am_reviewer: z.boolean().default(false).describe("Filter pull requests where the current user is a reviewer."),
      user_is_reviewer: z
        .string()
        .optional()
        .describe("Filter pull requests where a specific user is a reviewer (provide email or unique name). Takes precedence over i_am_reviewer if both are provided."),
      status: z
        .enum(getEnumKeys(PullRequestStatus) as [string, ...string[]])
        .default("Active")
        .describe("Filter pull requests by status. Defaults to 'Active'."),
      sourceRefName: z.string().optional().describe("Filter pull requests from this source branch (e.g., 'refs/heads/feature-branch')."),
      targetRefName: z.string().optional().describe("Filter pull requests into this target branch (e.g., 'refs/heads/main')."),
    },
    async ({ repositoryId, project, top, skip, created_by_me, created_by_user, i_am_reviewer, user_is_reviewer, status, sourceRefName, targetRefName }) => {
      try {
        const connection = await connectionProvider();
        const gitApi = await connection.getGitApi();

        // Build the search criteria
        const searchCriteria: {
          status: number;
          repositoryId?: string;
          creatorId?: string;
          reviewerId?: string;
          sourceRefName?: string;
          targetRefName?: string;
        } = {
          status: pullRequestStatusStringToInt(status),
        };

        if (!repositoryId && !project) {
          return {
            content: [
              {
                type: "text",
                text: "Either repositoryId or project must be provided.",
              },
            ],
            isError: true,
          };
        }

        if (repositoryId) {
          searchCriteria.repositoryId = repositoryId;
        }

        if (sourceRefName) {
          searchCriteria.sourceRefName = sourceRefName;
        }

        if (targetRefName) {
          searchCriteria.targetRefName = targetRefName;
        }

        if (created_by_user) {
          try {
            const userId = await getUserIdFromEmail(created_by_user, tokenProvider, connectionProvider, userAgentProvider);
            searchCriteria.creatorId = userId;
          } catch (error) {
            return {
              content: [
                {
                  type: "text",
                  text: `Error finding user with email ${created_by_user}: ${error instanceof Error ? error.message : String(error)}`,
                },
              ],
              isError: true,
            };
          }
        } else if (created_by_me) {
          const data = await getCurrentUserDetails(tokenProvider, connectionProvider, userAgentProvider);
          const userId = data.authenticatedUser.id;
          searchCriteria.creatorId = userId;
        }

        if (user_is_reviewer) {
          try {
            const reviewerUserId = await getUserIdFromEmail(user_is_reviewer, tokenProvider, connectionProvider, userAgentProvider);
            searchCriteria.reviewerId = reviewerUserId;
          } catch (error) {
            return {
              content: [
                {
                  type: "text",
                  text: `Error finding reviewer with email ${user_is_reviewer}: ${error instanceof Error ? error.message : String(error)}`,
                },
              ],
              isError: true,
            };
          }
        } else if (i_am_reviewer) {
          const data = await getCurrentUserDetails(tokenProvider, connectionProvider, userAgentProvider);
          const userId = data.authenticatedUser.id;
          searchCriteria.reviewerId = userId;
        }

        let pullRequests;
        if (repositoryId) {
          pullRequests = await gitApi.getPullRequests(
            repositoryId,
            searchCriteria,
            project, // project
            undefined, // maxCommentLength
            skip,
            top
          );
        } else if (project) {
          // If only project is provided, use getPullRequestsByProject
          pullRequests = await gitApi.getPullRequestsByProject(
            project,
            searchCriteria,
            undefined, // maxCommentLength
            skip,
            top
          );
        } else {
          // This case should not occur due to earlier validation, but added for completeness
          return {
            content: [
              {
                type: "text",
                text: "Either repositoryId or project must be provided.",
              },
            ],
            isError: true,
          };
        }

        const filteredPullRequests = pullRequests?.map((pr) => trimPullRequest(pr));

        return {
          content: [{ type: "text", text: JSON.stringify(filteredPullRequests, null, 2) }],
        };
      } catch (error) {
        const errorMessage = error instanceof Error ? error.message : "Unknown error occurred";

        return {
          content: [{ type: "text", text: `Error listing pull requests: ${errorMessage}` }],
          isError: true,
        };
      }
    }
  );

  server.tool(
    REPO_TOOLS.list_pull_request_threads,
    "Retrieve a list of comment threads for a pull request.",
    {
      repositoryId: z.string().describe("The ID of the repository where the pull request is located."),
      pullRequestId: z.number().describe("The ID of the pull request for which to retrieve threads."),
      project: z.string().optional().describe("Project ID or project name (optional)"),
      iteration: z.number().optional().describe("The iteration ID for which to retrieve threads. Optional, defaults to the latest iteration."),
      baseIteration: z.number().optional().describe("The base iteration ID for which to retrieve threads. Optional, defaults to the latest base iteration."),
      top: z.number().default(100).describe("The maximum number of threads to return after filtering."),
      skip: z.number().default(0).describe("The number of threads to skip after filtering."),
      fullResponse: z.boolean().optional().default(false).describe("Return full thread JSON response instead of trimmed data."),
      status: z
        .enum(getEnumKeys(CommentThreadStatus) as [string, ...string[]])
        .optional()
        .describe("Filter threads by status. If not specified, returns threads of all statuses."),
      authorEmail: z.string().optional().describe("Filter threads by the email of the thread author (first comment author)."),
      authorDisplayName: z.string().optional().describe("Filter threads by the display name of the thread author (first comment author). Case-insensitive partial matching."),
    },
<<<<<<< HEAD
    async ({ repositoryId, pullRequestId, project, iteration, baseIteration, top, skip, fullResponse }) => {
      try {
        const connection = await connectionProvider();
        const gitApi = await connection.getGitApi();

        const threads = await gitApi.getThreads(repositoryId, pullRequestId, project, iteration, baseIteration);
=======
    async ({ repositoryId, pullRequestId, project, iteration, baseIteration, top, skip, fullResponse, status, authorEmail, authorDisplayName }) => {
      const connection = await connectionProvider();
      const gitApi = await connection.getGitApi();
>>>>>>> 9d92807e

        const paginatedThreads = threads?.sort((a, b) => (a.id ?? 0) - (b.id ?? 0)).slice(skip, skip + top);

        if (fullResponse) {
          return {
            content: [{ type: "text", text: JSON.stringify(paginatedThreads, null, 2) }],
          };
        }

<<<<<<< HEAD
        // Return trimmed thread data focusing on essential information
        const trimmedThreads = paginatedThreads?.map((thread) => trimPullRequestThread(thread));
=======
      let filteredThreads = threads;

      if (status !== undefined) {
        const statusValue = CommentThreadStatus[status as keyof typeof CommentThreadStatus];
        filteredThreads = filteredThreads?.filter((thread) => thread.status === statusValue);
      }

      if (authorEmail !== undefined) {
        filteredThreads = filteredThreads?.filter((thread) => {
          const firstComment = thread.comments?.[0];
          return firstComment?.author?.uniqueName?.toLowerCase() === authorEmail.toLowerCase();
        });
      }

      if (authorDisplayName !== undefined) {
        const lowerAuthorName = authorDisplayName.toLowerCase();
        filteredThreads = filteredThreads?.filter((thread) => {
          const firstComment = thread.comments?.[0];
          return firstComment?.author?.displayName?.toLowerCase().includes(lowerAuthorName);
        });
      }

      const paginatedThreads = filteredThreads?.sort((a, b) => (a.id ?? 0) - (b.id ?? 0)).slice(skip, skip + top);
>>>>>>> 9d92807e

        return {
          content: [{ type: "text", text: JSON.stringify(trimmedThreads, null, 2) }],
        };
      } catch (error) {
        const errorMessage = error instanceof Error ? error.message : "Unknown error occurred";

        return {
          content: [{ type: "text", text: `Error listing pull request threads: ${errorMessage}` }],
          isError: true,
        };
      }
    }
  );

  server.tool(
    REPO_TOOLS.list_pull_request_thread_comments,
    "Retrieve a list of comments in a pull request thread.",
    {
      repositoryId: z.string().describe("The ID of the repository where the pull request is located."),
      pullRequestId: z.number().describe("The ID of the pull request for which to retrieve thread comments."),
      threadId: z.number().describe("The ID of the thread for which to retrieve comments."),
      project: z.string().optional().describe("Project ID or project name (optional)"),
      top: z.number().default(100).describe("The maximum number of comments to return."),
      skip: z.number().default(0).describe("The number of comments to skip."),
      fullResponse: z.boolean().optional().default(false).describe("Return full comment JSON response instead of trimmed data."),
    },
    async ({ repositoryId, pullRequestId, threadId, project, top, skip, fullResponse }) => {
      try {
        const connection = await connectionProvider();
        const gitApi = await connection.getGitApi();

        // Get thread comments - GitApi uses getComments for retrieving comments from a specific thread
        const comments = await gitApi.getComments(repositoryId, pullRequestId, threadId, project);

        const paginatedComments = comments?.sort((a, b) => (a.id ?? 0) - (b.id ?? 0)).slice(skip, skip + top);

        if (fullResponse) {
          return {
            content: [{ type: "text", text: JSON.stringify(paginatedComments, null, 2) }],
          };
        }

        // Return trimmed comment data focusing on essential information
        const trimmedComments = trimComments(paginatedComments);

        return {
          content: [{ type: "text", text: JSON.stringify(trimmedComments, null, 2) }],
        };
      } catch (error) {
        const errorMessage = error instanceof Error ? error.message : "Unknown error occurred";

        return {
          content: [{ type: "text", text: `Error listing pull request thread comments: ${errorMessage}` }],
          isError: true,
        };
      }
    }
  );

  server.tool(
    REPO_TOOLS.list_branches_by_repo,
    "Retrieve a list of branches for a given repository.",
    {
      repositoryId: z.string().describe("The ID of the repository where the branches are located."),
      top: z.number().default(100).describe("The maximum number of branches to return. Defaults to 100."),
      filterContains: z.string().optional().describe("Filter to find branches that contain this string in their name."),
    },
    async ({ repositoryId, top, filterContains }) => {
      try {
        const connection = await connectionProvider();
        const gitApi = await connection.getGitApi();
        const branches = await gitApi.getRefs(repositoryId, undefined, "heads/", undefined, undefined, undefined, undefined, undefined, filterContains);

        const filteredBranches = branchesFilterOutIrrelevantProperties(branches, top);

        return {
          content: [{ type: "text", text: JSON.stringify(filteredBranches, null, 2) }],
        };
      } catch (error) {
        const errorMessage = error instanceof Error ? error.message : "Unknown error occurred";

        return {
          content: [{ type: "text", text: `Error listing branches: ${errorMessage}` }],
          isError: true,
        };
      }
    }
  );

  server.tool(
    REPO_TOOLS.list_my_branches_by_repo,
    "Retrieve a list of my branches for a given repository Id.",
    {
      repositoryId: z.string().describe("The ID of the repository where the branches are located."),
      top: z.number().default(100).describe("The maximum number of branches to return."),
      filterContains: z.string().optional().describe("Filter to find branches that contain this string in their name."),
    },
    async ({ repositoryId, top, filterContains }) => {
      try {
        const connection = await connectionProvider();
        const gitApi = await connection.getGitApi();
        const branches = await gitApi.getRefs(repositoryId, undefined, "heads/", undefined, undefined, true, undefined, undefined, filterContains);

        const filteredBranches = branchesFilterOutIrrelevantProperties(branches, top);

        return {
          content: [{ type: "text", text: JSON.stringify(filteredBranches, null, 2) }],
        };
      } catch (error) {
        const errorMessage = error instanceof Error ? error.message : "Unknown error occurred";

        return {
          content: [{ type: "text", text: `Error listing my branches: ${errorMessage}` }],
          isError: true,
        };
      }
    }
  );

  server.tool(
    REPO_TOOLS.get_repo_by_name_or_id,
    "Get the repository by project and repository name or ID.",
    {
      project: z.string().describe("Project name or ID where the repository is located."),
      repositoryNameOrId: z.string().describe("Repository name or ID."),
    },
    async ({ project, repositoryNameOrId }) => {
      try {
        const connection = await connectionProvider();
        const gitApi = await connection.getGitApi();
        const repositories = await gitApi.getRepositories(project);

        const repository = repositories?.find((repo) => repo.name === repositoryNameOrId || repo.id === repositoryNameOrId);

        if (!repository) {
          return {
            content: [{ type: "text", text: `Repository ${repositoryNameOrId} not found in project ${project}` }],
            isError: true,
          };
        }

        return {
          content: [{ type: "text", text: JSON.stringify(repository, null, 2) }],
        };
      } catch (error) {
        const errorMessage = error instanceof Error ? error.message : "Unknown error occurred";

        return {
          content: [{ type: "text", text: `Error getting repository: ${errorMessage}` }],
          isError: true,
        };
      }
    }
  );

  server.tool(
    REPO_TOOLS.get_branch_by_name,
    "Get a branch by its name.",
    {
      repositoryId: z.string().describe("The ID of the repository where the branch is located."),
      branchName: z.string().describe("The name of the branch to retrieve, e.g., 'main' or 'feature-branch'."),
    },
    async ({ repositoryId, branchName }) => {
      try {
        const connection = await connectionProvider();
        const gitApi = await connection.getGitApi();
        const branches = await gitApi.getRefs(repositoryId, undefined, "heads/", false, false, undefined, false, undefined, branchName);
        const branch = branches.find((branch) => branch.name === `refs/heads/${branchName}` || branch.name === branchName);
        if (!branch) {
          return {
            content: [
              {
                type: "text",
                text: `Branch ${branchName} not found in repository ${repositoryId}`,
              },
            ],
            isError: true,
          };
        }
        return {
          content: [{ type: "text", text: JSON.stringify(branch, null, 2) }],
        };
      } catch (error) {
        const errorMessage = error instanceof Error ? error.message : "Unknown error occurred";

        return {
          content: [{ type: "text", text: `Error getting branch: ${errorMessage}` }],
          isError: true,
        };
      }
    }
  );

  server.tool(
    REPO_TOOLS.get_pull_request_by_id,
    "Get a pull request by its ID.",
    {
      repositoryId: z.string().describe("The ID of the repository where the pull request is located."),
      pullRequestId: z.number().describe("The ID of the pull request to retrieve."),
      includeWorkItemRefs: z.boolean().optional().default(false).describe("Whether to reference work items associated with the pull request."),
      includeLabels: z.boolean().optional().default(false).describe("Whether to include a summary of labels in the response."),
    },
<<<<<<< HEAD
    async ({ repositoryId, pullRequestId, includeWorkItemRefs }) => {
      try {
        const connection = await connectionProvider();
        const gitApi = await connection.getGitApi();
        const pullRequest = await gitApi.getPullRequest(repositoryId, pullRequestId, undefined, undefined, undefined, undefined, undefined, includeWorkItemRefs);
        return {
          content: [{ type: "text", text: JSON.stringify(pullRequest, null, 2) }],
        };
      } catch (error) {
        const errorMessage = error instanceof Error ? error.message : "Unknown error occurred";

        return {
          content: [{ type: "text", text: `Error getting pull request: ${errorMessage}` }],
          isError: true,
        };
      }
=======
    async ({ repositoryId, pullRequestId, includeWorkItemRefs, includeLabels }) => {
      const connection = await connectionProvider();
      const gitApi = await connection.getGitApi();
      const pullRequest = await gitApi.getPullRequest(repositoryId, pullRequestId, undefined, undefined, undefined, undefined, undefined, includeWorkItemRefs);

      if (includeLabels) {
        try {
          const projectId = pullRequest.repository?.project?.id;
          const projectName = pullRequest.repository?.project?.name;
          const labels = await gitApi.getPullRequestLabels(repositoryId, pullRequestId, projectName, projectId);

          const labelNames = labels.map((label) => label.name).filter((name) => name !== undefined);

          const enhancedResponse = {
            ...pullRequest,
            labelSummary: {
              labels: labelNames,
              labelCount: labelNames.length,
            },
          };

          return {
            content: [{ type: "text", text: JSON.stringify(enhancedResponse, null, 2) }],
          };
        } catch (error) {
          console.warn(`Error fetching PR labels: ${error instanceof Error ? error.message : "Unknown error"}`);
          // Fall back to the original response without labels
          const enhancedResponse = {
            ...pullRequest,
            labelSummary: {},
          };

          return {
            content: [{ type: "text", text: JSON.stringify(enhancedResponse, null, 2) }],
          };
        }
      }
      return {
        content: [{ type: "text", text: JSON.stringify(pullRequest, null, 2) }],
      };
>>>>>>> 9d92807e
    }
  );

  server.tool(
    REPO_TOOLS.reply_to_comment,
    "Replies to a specific comment on a pull request.",
    {
      repositoryId: z.string().describe("The ID of the repository where the pull request is located."),
      pullRequestId: z.number().describe("The ID of the pull request where the comment thread exists."),
      threadId: z.number().describe("The ID of the thread to which the comment will be added."),
      content: z.string().describe("The content of the comment to be added."),
      project: z.string().optional().describe("Project ID or project name (optional)"),
      fullResponse: z.boolean().optional().default(false).describe("Return full comment JSON response instead of a simple confirmation message."),
    },
    async ({ repositoryId, pullRequestId, threadId, content, project, fullResponse }) => {
      try {
        const connection = await connectionProvider();
        const gitApi = await connection.getGitApi();
        const comment = await gitApi.createComment({ content }, repositoryId, pullRequestId, threadId, project);

        // Check if the comment was successfully created
        if (!comment) {
          return {
            content: [{ type: "text", text: `Error: Failed to add comment to thread ${threadId}. The comment was not created successfully.` }],
            isError: true,
          };
        }

        if (fullResponse) {
          return {
            content: [{ type: "text", text: JSON.stringify(comment, null, 2) }],
          };
        }

        return {
          content: [{ type: "text", text: `Comment successfully added to thread ${threadId}.` }],
        };
      } catch (error) {
        const errorMessage = error instanceof Error ? error.message : "Unknown error occurred";

        return {
          content: [{ type: "text", text: `Error replying to comment: ${errorMessage}` }],
          isError: true,
        };
      }
    }
  );

  server.tool(
    REPO_TOOLS.create_pull_request_thread,
    "Creates a new comment thread on a pull request.",
    {
      repositoryId: z.string().describe("The ID of the repository where the pull request is located."),
      pullRequestId: z.number().describe("The ID of the pull request where the comment thread exists."),
      content: z.string().describe("The content of the comment to be added."),
      project: z.string().optional().describe("Project ID or project name (optional)"),
      filePath: z.string().optional().describe("The path of the file where the comment thread will be created. (optional)"),
      status: z
        .enum(getEnumKeys(CommentThreadStatus) as [string, ...string[]])
        .optional()
        .default(CommentThreadStatus[CommentThreadStatus.Active])
        .describe("The status of the comment thread. Defaults to 'Active'."),
      rightFileStartLine: z.number().optional().describe("Position of first character of the thread's span in right file. The line number of a thread's position. Starts at 1. (optional)"),
      rightFileStartOffset: z
        .number()
        .optional()
        .describe(
          "Position of first character of the thread's span in right file. The line number of a thread's position. The character offset of a thread's position inside of a line. Starts at 1. Must only be set if rightFileStartLine is also specified. (optional)"
        ),
      rightFileEndLine: z
        .number()
        .optional()
        .describe(
          "Position of last character of the thread's span in right file. The line number of a thread's position. Starts at 1. Must only be set if rightFileStartLine is also specified. (optional)"
        ),
      rightFileEndOffset: z
        .number()
        .optional()
        .describe(
          "Position of last character of the thread's span in right file. The character offset of a thread's position inside of a line. Must only be set if rightFileEndLine is also specified. (optional)"
        ),
    },
    async ({ repositoryId, pullRequestId, content, project, filePath, status, rightFileStartLine, rightFileStartOffset, rightFileEndLine, rightFileEndOffset }) => {
      try {
        const connection = await connectionProvider();
        const gitApi = await connection.getGitApi();

        const normalizedFilePath = filePath && !filePath.startsWith("/") ? `/${filePath}` : filePath;
        const threadContext: CommentThreadContext = { filePath: normalizedFilePath };

        if (rightFileStartLine !== undefined) {
          if (rightFileStartLine < 1) {
            return {
              content: [{ type: "text", text: "rightFileStartLine must be greater than or equal to 1." }],
              isError: true,
            };
          }

          threadContext.rightFileStart = { line: rightFileStartLine };

          if (rightFileStartOffset !== undefined) {
            if (rightFileStartOffset < 1) {
              return {
                content: [{ type: "text", text: "rightFileStartOffset must be greater than or equal to 1." }],
                isError: true,
              };
            }

            threadContext.rightFileStart.offset = rightFileStartOffset;
          }
        }

        if (rightFileEndLine !== undefined) {
          if (rightFileStartLine === undefined) {
            return {
              content: [{ type: "text", text: "rightFileEndLine must only be specified if rightFileStartLine is also specified." }],
              isError: true,
            };
          }

          if (rightFileEndLine < 1) {
            return {
              content: [{ type: "text", text: "rightFileEndLine must be greater than or equal to 1." }],
              isError: true,
            };
          }

          threadContext.rightFileEnd = { line: rightFileEndLine };

          if (rightFileEndOffset !== undefined) {
            if (rightFileEndOffset < 1) {
              return {
                content: [{ type: "text", text: "rightFileEndOffset must be greater than or equal to 1." }],
                isError: true,
              };
            }

            threadContext.rightFileEnd.offset = rightFileEndOffset;
          }
        }

        const thread = await gitApi.createThread(
          { comments: [{ content: content }], threadContext: threadContext, status: CommentThreadStatus[status as keyof typeof CommentThreadStatus] },
          repositoryId,
          pullRequestId,
          project
        );

        const trimmedThread = trimPullRequestThread(thread);

        return {
          content: [{ type: "text", text: JSON.stringify(trimmedThread, null, 2) }],
        };
      } catch (error) {
        const errorMessage = error instanceof Error ? error.message : "Unknown error occurred";

        return {
          content: [{ type: "text", text: `Error creating pull request thread: ${errorMessage}` }],
          isError: true,
        };
      }
    }
  );

  server.tool(
    REPO_TOOLS.resolve_comment,
    "Resolves a specific comment thread on a pull request.",
    {
      repositoryId: z.string().describe("The ID of the repository where the pull request is located."),
      pullRequestId: z.number().describe("The ID of the pull request where the comment thread exists."),
      threadId: z.number().describe("The ID of the thread to be resolved."),
      fullResponse: z.boolean().optional().default(false).describe("Return full thread JSON response instead of a simple confirmation message."),
    },
    async ({ repositoryId, pullRequestId, threadId, fullResponse }) => {
      try {
        const connection = await connectionProvider();
        const gitApi = await connection.getGitApi();
        const thread = await gitApi.updateThread(
          { status: 2 }, // 2 corresponds to "Resolved" status
          repositoryId,
          pullRequestId,
          threadId
        );

        // Check if the thread was successfully resolved
        if (!thread) {
          return {
            content: [{ type: "text", text: `Error: Failed to resolve thread ${threadId}. The thread status was not updated successfully.` }],
            isError: true,
          };
        }

        if (fullResponse) {
          return {
            content: [{ type: "text", text: JSON.stringify(thread, null, 2) }],
          };
        }

        return {
          content: [{ type: "text", text: `Thread ${threadId} was successfully resolved.` }],
        };
      } catch (error) {
        const errorMessage = error instanceof Error ? error.message : "Unknown error occurred";

        return {
          content: [{ type: "text", text: `Error resolving comment: ${errorMessage}` }],
          isError: true,
        };
      }
    }
  );

  const gitVersionTypeStrings = Object.values(GitVersionType).filter((value): value is string => typeof value === "string");

  server.tool(
    REPO_TOOLS.search_commits,
    "Search for commits in a repository with comprehensive filtering capabilities. Supports searching by description/comment text, time range, author, committer, specific commit IDs, and more. This is the unified tool for all commit search operations.",
    {
      project: z.string().describe("Project name or ID"),
      repository: z.string().describe("Repository name or ID"),
      // Existing parameters
      fromCommit: z.string().optional().describe("Starting commit ID"),
      toCommit: z.string().optional().describe("Ending commit ID"),
      version: z.string().optional().describe("The name of the branch, tag or commit to filter commits by"),
      versionType: z
        .enum(gitVersionTypeStrings as [string, ...string[]])
        .optional()
        .default(GitVersionType[GitVersionType.Branch])
        .describe("The meaning of the version parameter, e.g., branch, tag or commit"),
      skip: z.number().optional().default(0).describe("Number of commits to skip"),
      top: z.number().optional().default(10).describe("Maximum number of commits to return"),
      includeLinks: z.boolean().optional().default(false).describe("Include commit links"),
      includeWorkItems: z.boolean().optional().default(false).describe("Include associated work items"),
      // Enhanced search parameters
      searchText: z.string().optional().describe("Search text to filter commits by description/comment. Supports partial matching."),
      author: z.string().optional().describe("Filter commits by author email or display name"),
      authorEmail: z.string().optional().describe("Filter commits by exact author email address"),
      committer: z.string().optional().describe("Filter commits by committer email or display name"),
      committerEmail: z.string().optional().describe("Filter commits by exact committer email address"),
      fromDate: z.string().optional().describe("Filter commits from this date (ISO 8601 format, e.g., '2024-01-01T00:00:00Z')"),
      toDate: z.string().optional().describe("Filter commits to this date (ISO 8601 format, e.g., '2024-12-31T23:59:59Z')"),
      commitIds: z.array(z.string()).optional().describe("Array of specific commit IDs to retrieve. When provided, other filters are ignored except top/skip."),
      historySimplificationMode: z.enum(["FirstParent", "SimplifyMerges", "FullHistory", "FullHistorySimplifyMerges"]).optional().describe("How to simplify the commit history"),
    },
    async ({
      project,
      repository,
      fromCommit,
      toCommit,
      version,
      versionType,
      skip,
      top,
      includeLinks,
      includeWorkItems,
      searchText,
      author,
      authorEmail,
      committer,
      committerEmail,
      fromDate,
      toDate,
      commitIds,
      historySimplificationMode,
    }) => {
      try {
        const connection = await connectionProvider();
        const gitApi = await connection.getGitApi();

        // If specific commit IDs are provided, use getCommits with commit ID filtering
        if (commitIds && commitIds.length > 0) {
          const commits = [];
          const batchSize = Math.min(top || 10, commitIds.length);
          const startIndex = skip || 0;
          const endIndex = Math.min(startIndex + batchSize, commitIds.length);

          // Process commits in the requested range
          const requestedCommitIds = commitIds.slice(startIndex, endIndex);

          // Use getCommits for each commit ID to maintain consistency
          for (const commitId of requestedCommitIds) {
            try {
              const searchCriteria: GitQueryCommitsCriteria = {
                includeLinks: includeLinks,
                includeWorkItems: includeWorkItems,
                fromCommitId: commitId,
                toCommitId: commitId,
              };

              const commitResults = await gitApi.getCommits(repository, searchCriteria, project, 0, 1);

              if (commitResults && commitResults.length > 0) {
                commits.push(commitResults[0]);
              }
            } catch (error) {
              // Log error but continue with other commits
              console.warn(`Failed to retrieve commit ${commitId}: ${error instanceof Error ? error.message : String(error)}`);
              // Add error information to result instead of failing completely
              commits.push({
                commitId: commitId,
                error: `Failed to retrieve: ${error instanceof Error ? error.message : String(error)}`,
              });
            }
          }

          return {
            content: [{ type: "text", text: JSON.stringify(commits, null, 2) }],
          };
        }

        const searchCriteria: GitQueryCommitsCriteria = {
          fromCommitId: fromCommit,
          toCommitId: toCommit,
          includeLinks: includeLinks,
          includeWorkItems: includeWorkItems,
        };

        // Add author filter
        if (author) {
          searchCriteria.author = author;
        }

        // Add date range filters (ADO API expects ISO string format)
        if (fromDate) {
          searchCriteria.fromDate = fromDate;
        }
        if (toDate) {
          searchCriteria.toDate = toDate;
        }

        // Add history simplification if specified
        if (historySimplificationMode) {
          // Note: This parameter might not be directly supported by all ADO API versions
          // but we'll include it in the criteria for forward compatibility
          const extendedCriteria = searchCriteria as GitQueryCommitsCriteria & { historySimplificationMode?: string };
          extendedCriteria.historySimplificationMode = historySimplificationMode;
        }

        if (version) {
          const itemVersion: GitVersionDescriptor = {
            version: version,
            versionType: GitVersionType[versionType as keyof typeof GitVersionType],
          };
          searchCriteria.itemVersion = itemVersion;
        }

        const commits = await gitApi.getCommits(repository, searchCriteria, project, skip, top);

        // Additional client-side filtering for enhanced search capabilities
        let filteredCommits = commits;

        // Filter by search text in commit message if not handled by API
        if (searchText && filteredCommits) {
          filteredCommits = filteredCommits.filter((commit) => commit.comment?.toLowerCase().includes(searchText.toLowerCase()));
        }

        // Filter by author email if specified
        if (authorEmail && filteredCommits) {
          filteredCommits = filteredCommits.filter((commit) => commit.author?.email?.toLowerCase() === authorEmail.toLowerCase());
        }

        // Filter by committer if specified
        if (committer && filteredCommits) {
          filteredCommits = filteredCommits.filter(
            (commit) => commit.committer?.name?.toLowerCase().includes(committer.toLowerCase()) || commit.committer?.email?.toLowerCase().includes(committer.toLowerCase())
          );
        }

        // Filter by committer email if specified
        if (committerEmail && filteredCommits) {
          filteredCommits = filteredCommits.filter((commit) => commit.committer?.email?.toLowerCase() === committerEmail.toLowerCase());
        }

        return {
          content: [{ type: "text", text: JSON.stringify(filteredCommits, null, 2) }],
        };
      } catch (error) {
        return {
          content: [
            {
              type: "text",
              text: `Error searching commits: ${error instanceof Error ? error.message : String(error)}`,
            },
          ],
          isError: true,
        };
      }
    }
  );

  const pullRequestQueryTypesStrings = Object.values(GitPullRequestQueryType).filter((value): value is string => typeof value === "string");

  server.tool(
    REPO_TOOLS.list_pull_requests_by_commits,
    "Lists pull requests by commit IDs to find which pull requests contain specific commits",
    {
      project: z.string().describe("Project name or ID"),
      repository: z.string().describe("Repository name or ID"),
      commits: z.array(z.string()).describe("Array of commit IDs to query for"),
      queryType: z
        .enum(pullRequestQueryTypesStrings as [string, ...string[]])
        .optional()
        .default(GitPullRequestQueryType[GitPullRequestQueryType.LastMergeCommit])
        .describe("Type of query to perform"),
    },
    async ({ project, repository, commits, queryType }) => {
      try {
        const connection = await connectionProvider();
        const gitApi = await connection.getGitApi();

        const query: GitPullRequestQuery = {
          queries: [
            {
              items: commits,
              type: GitPullRequestQueryType[queryType as keyof typeof GitPullRequestQueryType],
            } as GitPullRequestQueryInput,
          ],
        };

        const queryResult = await gitApi.getPullRequestQuery(query, repository, project);

        return {
          content: [{ type: "text", text: JSON.stringify(queryResult, null, 2) }],
        };
      } catch (error) {
        const errorMessage = error instanceof Error ? error.message : "Unknown error occurred";

        return {
          content: [{ type: "text", text: `Error querying pull requests by commits: ${errorMessage}` }],
          isError: true,
        };
      }
    }
  );
}

export { REPO_TOOLS, configureRepoTools };<|MERGE_RESOLUTION|>--- conflicted
+++ resolved
@@ -654,20 +654,36 @@
       authorEmail: z.string().optional().describe("Filter threads by the email of the thread author (first comment author)."),
       authorDisplayName: z.string().optional().describe("Filter threads by the display name of the thread author (first comment author). Case-insensitive partial matching."),
     },
-<<<<<<< HEAD
-    async ({ repositoryId, pullRequestId, project, iteration, baseIteration, top, skip, fullResponse }) => {
+    async ({ repositoryId, pullRequestId, project, iteration, baseIteration, top, skip, fullResponse, status, authorEmail, authorDisplayName }) => {
       try {
         const connection = await connectionProvider();
         const gitApi = await connection.getGitApi();
 
         const threads = await gitApi.getThreads(repositoryId, pullRequestId, project, iteration, baseIteration);
-=======
-    async ({ repositoryId, pullRequestId, project, iteration, baseIteration, top, skip, fullResponse, status, authorEmail, authorDisplayName }) => {
-      const connection = await connectionProvider();
-      const gitApi = await connection.getGitApi();
->>>>>>> 9d92807e
-
-        const paginatedThreads = threads?.sort((a, b) => (a.id ?? 0) - (b.id ?? 0)).slice(skip, skip + top);
+
+        let filteredThreads = threads;
+
+        if (status !== undefined) {
+          const statusValue = CommentThreadStatus[status as keyof typeof CommentThreadStatus];
+          filteredThreads = filteredThreads?.filter((thread) => thread.status === statusValue);
+        }
+
+        if (authorEmail !== undefined) {
+          filteredThreads = filteredThreads?.filter((thread) => {
+            const firstComment = thread.comments?.[0];
+            return firstComment?.author?.uniqueName?.toLowerCase() === authorEmail.toLowerCase();
+          });
+        }
+
+        if (authorDisplayName !== undefined) {
+          const lowerAuthorName = authorDisplayName.toLowerCase();
+          filteredThreads = filteredThreads?.filter((thread) => {
+            const firstComment = thread.comments?.[0];
+            return firstComment?.author?.displayName?.toLowerCase().includes(lowerAuthorName);
+          });
+        }
+
+        const paginatedThreads = filteredThreads?.sort((a, b) => (a.id ?? 0) - (b.id ?? 0)).slice(skip, skip + top);
 
         if (fullResponse) {
           return {
@@ -675,34 +691,8 @@
           };
         }
 
-<<<<<<< HEAD
         // Return trimmed thread data focusing on essential information
         const trimmedThreads = paginatedThreads?.map((thread) => trimPullRequestThread(thread));
-=======
-      let filteredThreads = threads;
-
-      if (status !== undefined) {
-        const statusValue = CommentThreadStatus[status as keyof typeof CommentThreadStatus];
-        filteredThreads = filteredThreads?.filter((thread) => thread.status === statusValue);
-      }
-
-      if (authorEmail !== undefined) {
-        filteredThreads = filteredThreads?.filter((thread) => {
-          const firstComment = thread.comments?.[0];
-          return firstComment?.author?.uniqueName?.toLowerCase() === authorEmail.toLowerCase();
-        });
-      }
-
-      if (authorDisplayName !== undefined) {
-        const lowerAuthorName = authorDisplayName.toLowerCase();
-        filteredThreads = filteredThreads?.filter((thread) => {
-          const firstComment = thread.comments?.[0];
-          return firstComment?.author?.displayName?.toLowerCase().includes(lowerAuthorName);
-        });
-      }
-
-      const paginatedThreads = filteredThreads?.sort((a, b) => (a.id ?? 0) - (b.id ?? 0)).slice(skip, skip + top);
->>>>>>> 9d92807e
 
         return {
           content: [{ type: "text", text: JSON.stringify(trimmedThreads, null, 2) }],
@@ -906,28 +896,11 @@
       includeWorkItemRefs: z.boolean().optional().default(false).describe("Whether to reference work items associated with the pull request."),
       includeLabels: z.boolean().optional().default(false).describe("Whether to include a summary of labels in the response."),
     },
-<<<<<<< HEAD
-    async ({ repositoryId, pullRequestId, includeWorkItemRefs }) => {
+    async ({ repositoryId, pullRequestId, includeWorkItemRefs, includeLabels }) => {
       try {
         const connection = await connectionProvider();
         const gitApi = await connection.getGitApi();
         const pullRequest = await gitApi.getPullRequest(repositoryId, pullRequestId, undefined, undefined, undefined, undefined, undefined, includeWorkItemRefs);
-        return {
-          content: [{ type: "text", text: JSON.stringify(pullRequest, null, 2) }],
-        };
-      } catch (error) {
-        const errorMessage = error instanceof Error ? error.message : "Unknown error occurred";
-
-        return {
-          content: [{ type: "text", text: `Error getting pull request: ${errorMessage}` }],
-          isError: true,
-        };
-      }
-=======
-    async ({ repositoryId, pullRequestId, includeWorkItemRefs, includeLabels }) => {
-      const connection = await connectionProvider();
-      const gitApi = await connection.getGitApi();
-      const pullRequest = await gitApi.getPullRequest(repositoryId, pullRequestId, undefined, undefined, undefined, undefined, undefined, includeWorkItemRefs);
 
       if (includeLabels) {
         try {
@@ -962,9 +935,16 @@
         }
       }
       return {
-        content: [{ type: "text", text: JSON.stringify(pullRequest, null, 2) }],
-      };
->>>>>>> 9d92807e
+          content: [{ type: "text", text: JSON.stringify(pullRequest, null, 2) }],
+        };
+      } catch (error) {
+        const errorMessage = error instanceof Error ? error.message : "Unknown error occurred";
+
+        return {
+          content: [{ type: "text", text: `Error getting pull request: ${errorMessage}` }],
+          isError: true,
+        };
+      }
     }
   );
 
