--- conflicted
+++ resolved
@@ -45,7 +45,6 @@
     }
   );
 
-<<<<<<< HEAD
   /*
     Suggest unified field mapping (CSV headers -> ADO work item fields) without segregating core/custom fields.
     This is a preview helper: Clients can review and optionally adjust the mapping, then pass the final
@@ -114,8 +113,6 @@
   /*
     Create Test Plan - CREATE
   */
-=======
->>>>>>> 0f874129
   server.tool(
     Test_Plan_Tools.create_test_plan,
     "Creates a new test plan in the project.",
