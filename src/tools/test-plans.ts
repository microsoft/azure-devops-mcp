// Copyright (c) Microsoft Corporation.
// Licensed under the MIT License.

import { McpServer, RegisteredTool } from "@modelcontextprotocol/sdk/server/mcp.js";
import { WebApi } from "azure-devops-node-api";
import { TestPlanCreateParams } from "azure-devops-node-api/interfaces/TestPlanInterfaces.js";
import { z } from "zod";

const Test_Plan_Tools = {
  create_test_plan: "testplan_create_test_plan",
  create_test_case: "testplan_create_test_case",
  update_test_case_steps: "testplan_update_test_case_steps",
  add_test_cases_to_suite: "testplan_add_test_cases_to_suite",
  test_results_from_build_id: "testplan_show_test_results_from_build_id",
  list_test_cases: "testplan_list_test_cases",
  list_test_plans: "testplan_list_test_plans",
  create_test_suite: "testplan_create_test_suite",
};

<<<<<<< HEAD
function configureTestPlanTools(server: McpServer, _: () => Promise<string>, connectionProvider: () => Promise<WebApi>, isReadOnlyMode: boolean) {
  const registeredTools: RegisteredTool[] = [
    /*
      LIST OF TEST PLANS
      get list of test plans by project
    */
    server.tool(
      Test_Plan_Tools.list_test_plans,
      "Retrieve a paginated list of test plans from an Azure DevOps project. Allows filtering for active plans and toggling detailed information.",
      {
        project: z.string().describe("The unique identifier (ID or name) of the Azure DevOps project."),
        filterActivePlans: z.boolean().default(true).describe("Filter to include only active test plans. Defaults to true."),
        includePlanDetails: z.boolean().default(false).describe("Include detailed information about each test plan."),
        continuationToken: z.string().optional().describe("Token to continue fetching test plans from a previous request."),
      },
      {
        readOnlyHint: true,
      },
      async ({ project, filterActivePlans, includePlanDetails, continuationToken }) => {
        const owner = ""; //making owner an empty string untill we can figure out how to get owner id
        const connection = await connectionProvider();
        const testPlanApi = await connection.getTestPlanApi();

        const testPlans = await testPlanApi.getTestPlans(project, owner, continuationToken, includePlanDetails, filterActivePlans);

        return {
          content: [{ type: "text", text: JSON.stringify(testPlans, null, 2) }],
        };
      }
    ),

    /*
      Create Test Plan - CREATE
    */
    server.tool(
      Test_Plan_Tools.create_test_plan,
      "Creates a new test plan in the project.",
      {
        project: z.string().describe("The unique identifier (ID or name) of the Azure DevOps project where the test plan will be created."),
        name: z.string().describe("The name of the test plan to be created."),
        iteration: z.string().describe("The iteration path for the test plan"),
        description: z.string().optional().describe("The description of the test plan"),
        startDate: z.string().optional().describe("The start date of the test plan"),
        endDate: z.string().optional().describe("The end date of the test plan"),
        areaPath: z.string().optional().describe("The area path for the test plan"),
      },
      {
        readOnlyHint: false,
      },
      async ({ project, name, iteration, description, startDate, endDate, areaPath }) => {
        const connection = await connectionProvider();
        const testPlanApi = await connection.getTestPlanApi();

        const testPlanToCreate: TestPlanCreateParams = {
          name,
          iteration,
          description,
          startDate: startDate ? new Date(startDate) : undefined,
          endDate: endDate ? new Date(endDate) : undefined,
          areaPath,
        };

        const createdTestPlan = await testPlanApi.createTestPlan(testPlanToCreate, project);

        return {
          content: [{ type: "text", text: JSON.stringify(createdTestPlan, null, 2) }],
        };
=======
function configureTestPlanTools(server: McpServer, _: () => Promise<string>, connectionProvider: () => Promise<WebApi>) {
  server.tool(
    Test_Plan_Tools.list_test_plans,
    "Retrieve a paginated list of test plans from an Azure DevOps project. Allows filtering for active plans and toggling detailed information.",
    {
      project: z.string().describe("The unique identifier (ID or name) of the Azure DevOps project."),
      filterActivePlans: z.boolean().default(true).describe("Filter to include only active test plans. Defaults to true."),
      includePlanDetails: z.boolean().default(false).describe("Include detailed information about each test plan."),
      continuationToken: z.string().optional().describe("Token to continue fetching test plans from a previous request."),
    },
    async ({ project, filterActivePlans, includePlanDetails, continuationToken }) => {
      const owner = ""; //making owner an empty string untill we can figure out how to get owner id
      const connection = await connectionProvider();
      const testPlanApi = await connection.getTestPlanApi();

      const testPlans = await testPlanApi.getTestPlans(project, owner, continuationToken, includePlanDetails, filterActivePlans);

      return {
        content: [{ type: "text", text: JSON.stringify(testPlans, null, 2) }],
      };
    }
  );

  server.tool(
    Test_Plan_Tools.create_test_plan,
    "Creates a new test plan in the project.",
    {
      project: z.string().describe("The unique identifier (ID or name) of the Azure DevOps project where the test plan will be created."),
      name: z.string().describe("The name of the test plan to be created."),
      iteration: z.string().describe("The iteration path for the test plan"),
      description: z.string().optional().describe("The description of the test plan"),
      startDate: z.string().optional().describe("The start date of the test plan"),
      endDate: z.string().optional().describe("The end date of the test plan"),
      areaPath: z.string().optional().describe("The area path for the test plan"),
    },
    async ({ project, name, iteration, description, startDate, endDate, areaPath }) => {
      const connection = await connectionProvider();
      const testPlanApi = await connection.getTestPlanApi();

      const testPlanToCreate: TestPlanCreateParams = {
        name,
        iteration,
        description,
        startDate: startDate ? new Date(startDate) : undefined,
        endDate: endDate ? new Date(endDate) : undefined,
        areaPath,
      };

      const createdTestPlan = await testPlanApi.createTestPlan(testPlanToCreate, project);

      return {
        content: [{ type: "text", text: JSON.stringify(createdTestPlan, null, 2) }],
      };
    }
  );

  server.tool(
    Test_Plan_Tools.create_test_suite,
    "Creates a new test suite in a test plan.",
    {
      project: z.string().describe("Project ID or project name"),
      planId: z.number().describe("ID of the test plan that contains the suites"),
      parentSuiteId: z.number().describe("ID of the parent suite under which the new suite will be created, if not given by user this can be id of a root suite of the test plan"),
      name: z.string().describe("Name of the child test suite"),
    },
    async ({ project, planId, parentSuiteId, name }) => {
      const connection = await connectionProvider();
      const testPlanApi = await connection.getTestPlanApi();

      const testSuiteToCreate = {
        name,
        parentSuite: {
          id: parentSuiteId,
          name: "",
        },
        suiteType: 2,
      };

      const createdTestSuite = await testPlanApi.createTestSuite(testSuiteToCreate, project, planId);

      return {
        content: [{ type: "text", text: JSON.stringify(createdTestSuite, null, 2) }],
      };
    }
  );

  server.tool(
    Test_Plan_Tools.add_test_cases_to_suite,
    "Adds existing test cases to a test suite.",
    {
      project: z.string().describe("The unique identifier (ID or name) of the Azure DevOps project."),
      planId: z.number().describe("The ID of the test plan."),
      suiteId: z.number().describe("The ID of the test suite."),
      testCaseIds: z.string().or(z.array(z.string())).describe("The ID(s) of the test case(s) to add. "),
    },
    async ({ project, planId, suiteId, testCaseIds }) => {
      const connection = await connectionProvider();
      const testApi = await connection.getTestApi();

      // If testCaseIds is an array, convert it to comma-separated string
      const testCaseIdsString = Array.isArray(testCaseIds) ? testCaseIds.join(",") : testCaseIds;

      const addedTestCases = await testApi.addTestCasesToSuite(project, planId, suiteId, testCaseIdsString);

      return {
        content: [{ type: "text", text: JSON.stringify(addedTestCases, null, 2) }],
      };
    }
  );

  server.tool(
    Test_Plan_Tools.create_test_case,
    "Creates a new test case work item.",
    {
      project: z.string().describe("The unique identifier (ID or name) of the Azure DevOps project."),
      title: z.string().describe("The title of the test case."),
      steps: z
        .string()
        .optional()
        .describe(
          "The steps to reproduce the test case. Make sure to format each step as '1. Step one|Expected result one\n2. Step two|Expected result two. USE '|' as the delimiter between step and expected result. DO NOT use '|' in the description of the step or expected result."
        ),
      priority: z.number().optional().describe("The priority of the test case."),
      areaPath: z.string().optional().describe("The area path for the test case."),
      iterationPath: z.string().optional().describe("The iteration path for the test case."),
      testsWorkItemId: z.number().optional().describe("Optional work item id that will be set as a Microsoft.VSTS.Common.TestedBy-Reverse link to the test case."),
    },
    async ({ project, title, steps, priority, areaPath, iterationPath, testsWorkItemId }) => {
      const connection = await connectionProvider();
      const witClient = await connection.getWorkItemTrackingApi();

      let stepsXml;
      if (steps) {
        stepsXml = convertStepsToXml(steps);
      }

      // Create JSON patch document for work item
      const patchDocument = [];

      patchDocument.push({
        op: "add",
        path: "/fields/System.Title",
        value: title,
      });

      if (testsWorkItemId) {
        patchDocument.push({
          op: "add",
          path: "/relations/-",
          value: {
            rel: "Microsoft.VSTS.Common.TestedBy-Reverse",
            url: `${connection.serverUrl}/${project}/_apis/wit/workItems/${testsWorkItemId}`,
          },
        });
      }

      if (stepsXml) {
        patchDocument.push({
          op: "add",
          path: "/fields/Microsoft.VSTS.TCM.Steps",
          value: stepsXml,
        });
>>>>>>> b9b4207f
      }
    ),

    /*
      Create Test Suite - CREATE
    */
    server.tool(
      Test_Plan_Tools.create_test_suite,
      "Creates a new test suite in a test plan.",
      {
        project: z.string().describe("Project ID or project name"),
        planId: z.number().describe("ID of the test plan that contains the suites"),
        parentSuiteId: z.number().describe("ID of the parent suite under which the new suite will be created, if not given by user this can be id of a root suite of the test plan"),
        name: z.string().describe("Name of the child test suite"),
      },
      {
        readOnlyHint: false,
      },
      async ({ project, planId, parentSuiteId, name }) => {
        const connection = await connectionProvider();
        const testPlanApi = await connection.getTestPlanApi();

        const testSuiteToCreate = {
          name,
          parentSuite: {
            id: parentSuiteId,
            name: "",
          },
          suiteType: 2,
        };

        const createdTestSuite = await testPlanApi.createTestSuite(testSuiteToCreate, project, planId);

        return {
          content: [{ type: "text", text: JSON.stringify(createdTestSuite, null, 2) }],
        };
      }
    ),

    /*
      Add Test Cases to Suite - ADD
    */
    server.tool(
      Test_Plan_Tools.add_test_cases_to_suite,
      "Adds existing test cases to a test suite.",
      {
        project: z.string().describe("The unique identifier (ID or name) of the Azure DevOps project."),
        planId: z.number().describe("The ID of the test plan."),
        suiteId: z.number().describe("The ID of the test suite."),
        testCaseIds: z.string().or(z.array(z.string())).describe("The ID(s) of the test case(s) to add. "),
      },
      {
        readOnlyHint: false,
      },
      async ({ project, planId, suiteId, testCaseIds }) => {
        const connection = await connectionProvider();
        const testApi = await connection.getTestApi();

        // If testCaseIds is an array, convert it to comma-separated string
        const testCaseIdsString = Array.isArray(testCaseIds) ? testCaseIds.join(",") : testCaseIds;

        const addedTestCases = await testApi.addTestCasesToSuite(project, planId, suiteId, testCaseIdsString);

        return {
          content: [{ type: "text", text: JSON.stringify(addedTestCases, null, 2) }],
        };
      }
    ),

    /*
      Create Test Case - CREATE
    */
    server.tool(
      Test_Plan_Tools.create_test_case,
      "Creates a new test case work item.",
      {
        project: z.string().describe("The unique identifier (ID or name) of the Azure DevOps project."),
        title: z.string().describe("The title of the test case."),
        steps: z
          .string()
          .optional()
          .describe(
            "The steps to reproduce the test case. Make sure to format each step as '1. Step one|Expected result one\n2. Step two|Expected result two. USE '|' as the delimiter between step and expected result. DO NOT use '|' in the description of the step or expected result."
          ),
        priority: z.number().optional().describe("The priority of the test case."),
        areaPath: z.string().optional().describe("The area path for the test case."),
        iterationPath: z.string().optional().describe("The iteration path for the test case."),
      },
      {
        readOnlyHint: false,
      },
      async ({ project, title, steps, priority, areaPath, iterationPath }) => {
        const connection = await connectionProvider();
        const witClient = await connection.getWorkItemTrackingApi();

        let stepsXml;
        if (steps) {
          stepsXml = convertStepsToXml(steps);
        }

        // Create JSON patch document for work item
        const patchDocument = [];

        patchDocument.push({
          op: "add",
          path: "/fields/System.Title",
          value: title,
        });

        if (stepsXml) {
          patchDocument.push({
            op: "add",
            path: "/fields/Microsoft.VSTS.TCM.Steps",
            value: stepsXml,
          });
        }

        if (priority) {
          patchDocument.push({
            op: "add",
            path: "/fields/Microsoft.VSTS.Common.Priority",
            value: priority,
          });
        }

        if (areaPath) {
          patchDocument.push({
            op: "add",
            path: "/fields/System.AreaPath",
            value: areaPath,
          });
        }

        if (iterationPath) {
          patchDocument.push({
            op: "add",
            path: "/fields/System.IterationPath",
            value: iterationPath,
          });
        }

        const workItem = await witClient.createWorkItem({}, patchDocument, project, "Test Case");

        return {
          content: [{ type: "text", text: JSON.stringify(workItem, null, 2) }],
        };
      }
    ),

    /*
      TEST PLANS
      Gets a list of test cases for a given testplan.
    */
    server.tool(
      Test_Plan_Tools.list_test_cases,
      "Gets a list of test cases in the test plan.",
      {
        project: z.string().describe("The unique identifier (ID or name) of the Azure DevOps project."),
        planid: z.number().describe("The ID of the test plan."),
        suiteid: z.number().describe("The ID of the test suite."),
      },
      {
        readOnlyHint: true,
      },
      async ({ project, planid, suiteid }) => {
        const connection = await connectionProvider();
        const coreApi = await connection.getTestPlanApi();
        const testcases = await coreApi.getTestCaseList(project, planid, suiteid);

        return {
          content: [{ type: "text", text: JSON.stringify(testcases, null, 2) }],
        };
      }
    ),

    /*
      Gets a list of test results for a given project and build ID
    */
    server.tool(
      Test_Plan_Tools.test_results_from_build_id,
      "Gets a list of test results for a given project and build ID.",
      {
        project: z.string().describe("The unique identifier (ID or name) of the Azure DevOps project."),
        buildid: z.number().describe("The ID of the build."),
      },
      {
        readOnlyHint: true,
      },
      async ({ project, buildid }) => {
        const connection = await connectionProvider();
        const coreApi = await connection.getTestResultsApi();
        const testResults = await coreApi.getTestResultDetailsForBuild(project, buildid);

        return {
          content: [{ type: "text", text: JSON.stringify(testResults, null, 2) }],
        };
      }
    ),
  ];

<<<<<<< HEAD
  if (isReadOnlyMode) {
    for (const tool of registeredTools) {
      if (!tool.annotations?.readOnlyHint) {
        tool.remove();
      }
=======
      return {
        content: [{ type: "text", text: JSON.stringify(workItem, null, 2) }],
      };
    }
  );

  server.tool(
    Test_Plan_Tools.update_test_case_steps,
    "Update an existing test case work item.",
    {
      id: z.number().describe("The ID of the test case work item to update."),
      steps: z
        .string()
        .describe(
          "The steps to reproduce the test case. Make sure to format each step as '1. Step one|Expected result one\n2. Step two|Expected result two. USE '|' as the delimiter between step and expected result. DO NOT use '|' in the description of the step or expected result."
        ),
    },
    async ({ id, steps }) => {
      const connection = await connectionProvider();
      const witClient = await connection.getWorkItemTrackingApi();

      let stepsXml;
      if (steps) {
        stepsXml = convertStepsToXml(steps);
      }

      // Create JSON patch document for work item
      const patchDocument = [];

      if (stepsXml) {
        patchDocument.push({
          op: "add",
          path: "/fields/Microsoft.VSTS.TCM.Steps",
          value: stepsXml,
        });
      }

      const workItem = await witClient.updateWorkItem({}, patchDocument, id);

      return {
        content: [{ type: "text", text: JSON.stringify(workItem, null, 2) }],
      };
    }
  );

  server.tool(
    Test_Plan_Tools.list_test_cases,
    "Gets a list of test cases in the test plan.",
    {
      project: z.string().describe("The unique identifier (ID or name) of the Azure DevOps project."),
      planid: z.number().describe("The ID of the test plan."),
      suiteid: z.number().describe("The ID of the test suite."),
    },
    async ({ project, planid, suiteid }) => {
      const connection = await connectionProvider();
      const coreApi = await connection.getTestPlanApi();
      const testcases = await coreApi.getTestCaseList(project, planid, suiteid);

      return {
        content: [{ type: "text", text: JSON.stringify(testcases, null, 2) }],
      };
    }
  );

  server.tool(
    Test_Plan_Tools.test_results_from_build_id,
    "Gets a list of test results for a given project and build ID.",
    {
      project: z.string().describe("The unique identifier (ID or name) of the Azure DevOps project."),
      buildid: z.number().describe("The ID of the build."),
    },
    async ({ project, buildid }) => {
      const connection = await connectionProvider();
      const coreApi = await connection.getTestResultsApi();
      const testResults = await coreApi.getTestResultDetailsForBuild(project, buildid);

      return {
        content: [{ type: "text", text: JSON.stringify(testResults, null, 2) }],
      };
>>>>>>> b9b4207f
    }
  }
}

/*
 * Helper function to convert steps text to XML format required
 */
function convertStepsToXml(steps: string): string {
  // Accepts steps in the format: '1. Step one|Expected result one\n2. Step two|Expected result two'
  const stepsLines = steps.split("\n").filter((line) => line.trim() !== "");

  let xmlSteps = `<steps id="0" last="${stepsLines.length}">`;

  for (let i = 0; i < stepsLines.length; i++) {
    const stepLine = stepsLines[i].trim();
    if (stepLine) {
      // Split step and expected result by '|', fallback to default if not provided
      const [stepPart, expectedPart] = stepLine.split("|").map((s) => s.trim());
      const stepMatch = stepPart.match(/^(\d+)\.\s*(.+)$/);
      const stepText = stepMatch ? stepMatch[2] : stepPart;
      const expectedText = expectedPart || "Verify step completes successfully";

      xmlSteps += `
                <step id="${i + 1}" type="ActionStep">
                    <parameterizedString isformatted="true">${escapeXml(stepText)}</parameterizedString>
                    <parameterizedString isformatted="true">${escapeXml(expectedText)}</parameterizedString>
                </step>`;
    }
  }

  xmlSteps += "</steps>";
  return xmlSteps;
}

/*
 * Helper function to escape XML special characters
 */
function escapeXml(unsafe: string): string {
  return unsafe.replace(/[<>&'"]/g, (c) => {
    switch (c) {
      case "<":
        return "&lt;";
      case ">":
        return "&gt;";
      case "&":
        return "&amp;";
      case "'":
        return "&apos;";
      case '"':
        return "&quot;";
      default:
        return c;
    }
  });
}

export { Test_Plan_Tools, configureTestPlanTools };<|MERGE_RESOLUTION|>--- conflicted
+++ resolved
@@ -17,13 +17,8 @@
   create_test_suite: "testplan_create_test_suite",
 };
 
-<<<<<<< HEAD
 function configureTestPlanTools(server: McpServer, _: () => Promise<string>, connectionProvider: () => Promise<WebApi>, isReadOnlyMode: boolean) {
   const registeredTools: RegisteredTool[] = [
-    /*
-      LIST OF TEST PLANS
-      get list of test plans by project
-    */
     server.tool(
       Test_Plan_Tools.list_test_plans,
       "Retrieve a paginated list of test plans from an Azure DevOps project. Allows filtering for active plans and toggling detailed information.",
@@ -49,9 +44,6 @@
       }
     ),
 
-    /*
-      Create Test Plan - CREATE
-    */
     server.tool(
       Test_Plan_Tools.create_test_plan,
       "Creates a new test plan in the project.",
@@ -85,176 +77,9 @@
         return {
           content: [{ type: "text", text: JSON.stringify(createdTestPlan, null, 2) }],
         };
-=======
-function configureTestPlanTools(server: McpServer, _: () => Promise<string>, connectionProvider: () => Promise<WebApi>) {
-  server.tool(
-    Test_Plan_Tools.list_test_plans,
-    "Retrieve a paginated list of test plans from an Azure DevOps project. Allows filtering for active plans and toggling detailed information.",
-    {
-      project: z.string().describe("The unique identifier (ID or name) of the Azure DevOps project."),
-      filterActivePlans: z.boolean().default(true).describe("Filter to include only active test plans. Defaults to true."),
-      includePlanDetails: z.boolean().default(false).describe("Include detailed information about each test plan."),
-      continuationToken: z.string().optional().describe("Token to continue fetching test plans from a previous request."),
-    },
-    async ({ project, filterActivePlans, includePlanDetails, continuationToken }) => {
-      const owner = ""; //making owner an empty string untill we can figure out how to get owner id
-      const connection = await connectionProvider();
-      const testPlanApi = await connection.getTestPlanApi();
-
-      const testPlans = await testPlanApi.getTestPlans(project, owner, continuationToken, includePlanDetails, filterActivePlans);
-
-      return {
-        content: [{ type: "text", text: JSON.stringify(testPlans, null, 2) }],
-      };
-    }
-  );
-
-  server.tool(
-    Test_Plan_Tools.create_test_plan,
-    "Creates a new test plan in the project.",
-    {
-      project: z.string().describe("The unique identifier (ID or name) of the Azure DevOps project where the test plan will be created."),
-      name: z.string().describe("The name of the test plan to be created."),
-      iteration: z.string().describe("The iteration path for the test plan"),
-      description: z.string().optional().describe("The description of the test plan"),
-      startDate: z.string().optional().describe("The start date of the test plan"),
-      endDate: z.string().optional().describe("The end date of the test plan"),
-      areaPath: z.string().optional().describe("The area path for the test plan"),
-    },
-    async ({ project, name, iteration, description, startDate, endDate, areaPath }) => {
-      const connection = await connectionProvider();
-      const testPlanApi = await connection.getTestPlanApi();
-
-      const testPlanToCreate: TestPlanCreateParams = {
-        name,
-        iteration,
-        description,
-        startDate: startDate ? new Date(startDate) : undefined,
-        endDate: endDate ? new Date(endDate) : undefined,
-        areaPath,
-      };
-
-      const createdTestPlan = await testPlanApi.createTestPlan(testPlanToCreate, project);
-
-      return {
-        content: [{ type: "text", text: JSON.stringify(createdTestPlan, null, 2) }],
-      };
-    }
-  );
-
-  server.tool(
-    Test_Plan_Tools.create_test_suite,
-    "Creates a new test suite in a test plan.",
-    {
-      project: z.string().describe("Project ID or project name"),
-      planId: z.number().describe("ID of the test plan that contains the suites"),
-      parentSuiteId: z.number().describe("ID of the parent suite under which the new suite will be created, if not given by user this can be id of a root suite of the test plan"),
-      name: z.string().describe("Name of the child test suite"),
-    },
-    async ({ project, planId, parentSuiteId, name }) => {
-      const connection = await connectionProvider();
-      const testPlanApi = await connection.getTestPlanApi();
-
-      const testSuiteToCreate = {
-        name,
-        parentSuite: {
-          id: parentSuiteId,
-          name: "",
-        },
-        suiteType: 2,
-      };
-
-      const createdTestSuite = await testPlanApi.createTestSuite(testSuiteToCreate, project, planId);
-
-      return {
-        content: [{ type: "text", text: JSON.stringify(createdTestSuite, null, 2) }],
-      };
-    }
-  );
-
-  server.tool(
-    Test_Plan_Tools.add_test_cases_to_suite,
-    "Adds existing test cases to a test suite.",
-    {
-      project: z.string().describe("The unique identifier (ID or name) of the Azure DevOps project."),
-      planId: z.number().describe("The ID of the test plan."),
-      suiteId: z.number().describe("The ID of the test suite."),
-      testCaseIds: z.string().or(z.array(z.string())).describe("The ID(s) of the test case(s) to add. "),
-    },
-    async ({ project, planId, suiteId, testCaseIds }) => {
-      const connection = await connectionProvider();
-      const testApi = await connection.getTestApi();
-
-      // If testCaseIds is an array, convert it to comma-separated string
-      const testCaseIdsString = Array.isArray(testCaseIds) ? testCaseIds.join(",") : testCaseIds;
-
-      const addedTestCases = await testApi.addTestCasesToSuite(project, planId, suiteId, testCaseIdsString);
-
-      return {
-        content: [{ type: "text", text: JSON.stringify(addedTestCases, null, 2) }],
-      };
-    }
-  );
-
-  server.tool(
-    Test_Plan_Tools.create_test_case,
-    "Creates a new test case work item.",
-    {
-      project: z.string().describe("The unique identifier (ID or name) of the Azure DevOps project."),
-      title: z.string().describe("The title of the test case."),
-      steps: z
-        .string()
-        .optional()
-        .describe(
-          "The steps to reproduce the test case. Make sure to format each step as '1. Step one|Expected result one\n2. Step two|Expected result two. USE '|' as the delimiter between step and expected result. DO NOT use '|' in the description of the step or expected result."
-        ),
-      priority: z.number().optional().describe("The priority of the test case."),
-      areaPath: z.string().optional().describe("The area path for the test case."),
-      iterationPath: z.string().optional().describe("The iteration path for the test case."),
-      testsWorkItemId: z.number().optional().describe("Optional work item id that will be set as a Microsoft.VSTS.Common.TestedBy-Reverse link to the test case."),
-    },
-    async ({ project, title, steps, priority, areaPath, iterationPath, testsWorkItemId }) => {
-      const connection = await connectionProvider();
-      const witClient = await connection.getWorkItemTrackingApi();
-
-      let stepsXml;
-      if (steps) {
-        stepsXml = convertStepsToXml(steps);
-      }
-
-      // Create JSON patch document for work item
-      const patchDocument = [];
-
-      patchDocument.push({
-        op: "add",
-        path: "/fields/System.Title",
-        value: title,
-      });
-
-      if (testsWorkItemId) {
-        patchDocument.push({
-          op: "add",
-          path: "/relations/-",
-          value: {
-            rel: "Microsoft.VSTS.Common.TestedBy-Reverse",
-            url: `${connection.serverUrl}/${project}/_apis/wit/workItems/${testsWorkItemId}`,
-          },
-        });
-      }
-
-      if (stepsXml) {
-        patchDocument.push({
-          op: "add",
-          path: "/fields/Microsoft.VSTS.TCM.Steps",
-          value: stepsXml,
-        });
->>>>>>> b9b4207f
-      }
-    ),
-
-    /*
-      Create Test Suite - CREATE
-    */
+      }
+    ),
+
     server.tool(
       Test_Plan_Tools.create_test_suite,
       "Creates a new test suite in a test plan.",
@@ -288,9 +113,6 @@
       }
     ),
 
-    /*
-      Add Test Cases to Suite - ADD
-    */
     server.tool(
       Test_Plan_Tools.add_test_cases_to_suite,
       "Adds existing test cases to a test suite.",
@@ -318,9 +140,6 @@
       }
     ),
 
-    /*
-      Create Test Case - CREATE
-    */
     server.tool(
       Test_Plan_Tools.create_test_case,
       "Creates a new test case work item.",
@@ -336,11 +155,12 @@
         priority: z.number().optional().describe("The priority of the test case."),
         areaPath: z.string().optional().describe("The area path for the test case."),
         iterationPath: z.string().optional().describe("The iteration path for the test case."),
-      },
-      {
-        readOnlyHint: false,
-      },
-      async ({ project, title, steps, priority, areaPath, iterationPath }) => {
+        testsWorkItemId: z.number().optional().describe("Optional work item id that will be set as a Microsoft.VSTS.Common.TestedBy-Reverse link to the test case."),
+      },
+      {
+        readOnlyHint: false,
+      },
+      async ({ project, title, steps, priority, areaPath, iterationPath, testsWorkItemId }) => {
         const connection = await connectionProvider();
         const witClient = await connection.getWorkItemTrackingApi();
 
@@ -358,6 +178,17 @@
           value: title,
         });
 
+        if (testsWorkItemId) {
+          patchDocument.push({
+            op: "add",
+            path: "/relations/-",
+            value: {
+              rel: "Microsoft.VSTS.Common.TestedBy-Reverse",
+              url: `${connection.serverUrl}/${project}/_apis/wit/workItems/${testsWorkItemId}`,
+            },
+          });
+        }
+
         if (stepsXml) {
           patchDocument.push({
             op: "add",
@@ -398,10 +229,48 @@
       }
     ),
 
-    /*
-      TEST PLANS
-      Gets a list of test cases for a given testplan.
-    */
+    server.tool(
+      Test_Plan_Tools.update_test_case_steps,
+      "Update an existing test case work item.",
+      {
+        id: z.number().describe("The ID of the test case work item to update."),
+        steps: z
+          .string()
+          .describe(
+            "The steps to reproduce the test case. Make sure to format each step as '1. Step one|Expected result one\n2. Step two|Expected result two. USE '|' as the delimiter between step and expected result. DO NOT use '|' in the description of the step or expected result."
+          ),
+      },
+      {
+        readOnlyHint: false,
+      },
+      async ({ id, steps }) => {
+        const connection = await connectionProvider();
+        const witClient = await connection.getWorkItemTrackingApi();
+
+        let stepsXml;
+        if (steps) {
+          stepsXml = convertStepsToXml(steps);
+        }
+
+        // Create JSON patch document for work item
+        const patchDocument = [];
+
+        if (stepsXml) {
+          patchDocument.push({
+            op: "add",
+            path: "/fields/Microsoft.VSTS.TCM.Steps",
+            value: stepsXml,
+          });
+        }
+
+        const workItem = await witClient.updateWorkItem({}, patchDocument, id);
+
+        return {
+          content: [{ type: "text", text: JSON.stringify(workItem, null, 2) }],
+        };
+      }
+    ),
+
     server.tool(
       Test_Plan_Tools.list_test_cases,
       "Gets a list of test cases in the test plan.",
@@ -424,9 +293,6 @@
       }
     ),
 
-    /*
-      Gets a list of test results for a given project and build ID
-    */
     server.tool(
       Test_Plan_Tools.test_results_from_build_id,
       "Gets a list of test results for a given project and build ID.",
@@ -449,93 +315,11 @@
     ),
   ];
 
-<<<<<<< HEAD
   if (isReadOnlyMode) {
     for (const tool of registeredTools) {
       if (!tool.annotations?.readOnlyHint) {
         tool.remove();
       }
-=======
-      return {
-        content: [{ type: "text", text: JSON.stringify(workItem, null, 2) }],
-      };
-    }
-  );
-
-  server.tool(
-    Test_Plan_Tools.update_test_case_steps,
-    "Update an existing test case work item.",
-    {
-      id: z.number().describe("The ID of the test case work item to update."),
-      steps: z
-        .string()
-        .describe(
-          "The steps to reproduce the test case. Make sure to format each step as '1. Step one|Expected result one\n2. Step two|Expected result two. USE '|' as the delimiter between step and expected result. DO NOT use '|' in the description of the step or expected result."
-        ),
-    },
-    async ({ id, steps }) => {
-      const connection = await connectionProvider();
-      const witClient = await connection.getWorkItemTrackingApi();
-
-      let stepsXml;
-      if (steps) {
-        stepsXml = convertStepsToXml(steps);
-      }
-
-      // Create JSON patch document for work item
-      const patchDocument = [];
-
-      if (stepsXml) {
-        patchDocument.push({
-          op: "add",
-          path: "/fields/Microsoft.VSTS.TCM.Steps",
-          value: stepsXml,
-        });
-      }
-
-      const workItem = await witClient.updateWorkItem({}, patchDocument, id);
-
-      return {
-        content: [{ type: "text", text: JSON.stringify(workItem, null, 2) }],
-      };
-    }
-  );
-
-  server.tool(
-    Test_Plan_Tools.list_test_cases,
-    "Gets a list of test cases in the test plan.",
-    {
-      project: z.string().describe("The unique identifier (ID or name) of the Azure DevOps project."),
-      planid: z.number().describe("The ID of the test plan."),
-      suiteid: z.number().describe("The ID of the test suite."),
-    },
-    async ({ project, planid, suiteid }) => {
-      const connection = await connectionProvider();
-      const coreApi = await connection.getTestPlanApi();
-      const testcases = await coreApi.getTestCaseList(project, planid, suiteid);
-
-      return {
-        content: [{ type: "text", text: JSON.stringify(testcases, null, 2) }],
-      };
-    }
-  );
-
-  server.tool(
-    Test_Plan_Tools.test_results_from_build_id,
-    "Gets a list of test results for a given project and build ID.",
-    {
-      project: z.string().describe("The unique identifier (ID or name) of the Azure DevOps project."),
-      buildid: z.number().describe("The ID of the build."),
-    },
-    async ({ project, buildid }) => {
-      const connection = await connectionProvider();
-      const coreApi = await connection.getTestResultsApi();
-      const testResults = await coreApi.getTestResultDetailsForBuild(project, buildid);
-
-      return {
-        content: [{ type: "text", text: JSON.stringify(testResults, null, 2) }],
-      };
->>>>>>> b9b4207f
     }
   }
 }
