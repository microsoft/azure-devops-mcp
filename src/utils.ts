// Copyright (c) Microsoft Corporation.
// Licensed under the MIT License.

import { packageVersion } from "./version.js";

export const apiVersion = "7.2-preview.1";
export const batchApiVersion = "5.0";
export const markdownCommentsApiVersion = "7.2-preview.4";

<<<<<<< HEAD
export function createEnumMapping<T extends Record<string, string | number>>(enumObject: T, keyTransform?: (key: string) => string): Record<string, T[keyof T]> {
  const mapping: Record<string, T[keyof T]> = {};
  for (const [key, value] of Object.entries(enumObject)) {
    if (typeof key === "string" && typeof value === "number") {
      mapping[keyTransform ? keyTransform(key) : key.toLowerCase()] = value as T[keyof T];
    }
  }
  return mapping;
}

export function mapStringToEnum<T>(value: string | undefined, enumMapping: Record<string, T>, defaultValue?: T): T | undefined {
  if (!value) return defaultValue;
  return enumMapping[value.toLowerCase()] ?? defaultValue;
=======
/**
 * Converts a TypeScript numeric enum to an array of string keys for use with z.enum().
 * This ensures that enum schemas generate string values rather than numeric values.
 * @param enumObject The TypeScript enum object
 * @returns Array of string keys from the enum
 */
export function getEnumKeys<T extends Record<string, string | number>>(enumObject: T): string[] {
  return Object.keys(enumObject).filter((key) => isNaN(Number(key)));
}

/**
 * Safely converts a string enum key to its corresponding enum value.
 * Validates that the key exists in the enum before conversion.
 * @param enumObject The TypeScript enum object
 * @param key The string key to convert
 * @returns The enum value if key is valid, undefined otherwise
 */
export function safeEnumConvert<T extends Record<string, string | number>>(enumObject: T, key: string | undefined): T[keyof T] | undefined {
  if (!key) return undefined;

  const validKeys = getEnumKeys(enumObject);
  if (!validKeys.includes(key)) {
    return undefined;
  }

  return enumObject[key as keyof T];
>>>>>>> d02900b8
}<|MERGE_RESOLUTION|>--- conflicted
+++ resolved
@@ -7,7 +7,6 @@
 export const batchApiVersion = "5.0";
 export const markdownCommentsApiVersion = "7.2-preview.4";
 
-<<<<<<< HEAD
 export function createEnumMapping<T extends Record<string, string | number>>(enumObject: T, keyTransform?: (key: string) => string): Record<string, T[keyof T]> {
   const mapping: Record<string, T[keyof T]> = {};
   for (const [key, value] of Object.entries(enumObject)) {
@@ -21,7 +20,8 @@
 export function mapStringToEnum<T>(value: string | undefined, enumMapping: Record<string, T>, defaultValue?: T): T | undefined {
   if (!value) return defaultValue;
   return enumMapping[value.toLowerCase()] ?? defaultValue;
-=======
+}
+
 /**
  * Converts a TypeScript numeric enum to an array of string keys for use with z.enum().
  * This ensures that enum schemas generate string values rather than numeric values.
@@ -48,5 +48,4 @@
   }
 
   return enumObject[key as keyof T];
->>>>>>> d02900b8
 }