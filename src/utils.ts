// Copyright (c) Microsoft Corporation.
// Licensed under the MIT License.

import { packageVersion } from "./version.js";

export const apiVersion = "7.2-preview.1";
export const batchApiVersion = "5.0";
<<<<<<< HEAD

export function createEnumMapping<T extends Record<string, string | number>>(enumObject: T, keyTransform?: (key: string) => string): Record<string, T[keyof T]> {
  const mapping: Record<string, T[keyof T]> = {};
  for (const [key, value] of Object.entries(enumObject)) {
    if (typeof key === "string" && typeof value === "number") {
      mapping[keyTransform ? keyTransform(key) : key.toLowerCase()] = value as T[keyof T];
    }
  }
  return mapping;
}

export function mapStringToEnum<T>(value: string | undefined, enumMapping: Record<string, T>, defaultValue?: T): T | undefined {
  if (!value) return defaultValue;
  return enumMapping[value.toLowerCase()] ?? defaultValue;
}
=======
export const markdownCommentsApiVersion = "7.2-preview.4";
>>>>>>> ab3c993c
<|MERGE_RESOLUTION|>--- conflicted
+++ resolved
@@ -5,7 +5,7 @@
 
 export const apiVersion = "7.2-preview.1";
 export const batchApiVersion = "5.0";
-<<<<<<< HEAD
+export const markdownCommentsApiVersion = "7.2-preview.4";
 
 export function createEnumMapping<T extends Record<string, string | number>>(enumObject: T, keyTransform?: (key: string) => string): Record<string, T[keyof T]> {
   const mapping: Record<string, T[keyof T]> = {};
@@ -20,7 +20,4 @@
 export function mapStringToEnum<T>(value: string | undefined, enumMapping: Record<string, T>, defaultValue?: T): T | undefined {
   if (!value) return defaultValue;
   return enumMapping[value.toLowerCase()] ?? defaultValue;
-}
-=======
-export const markdownCommentsApiVersion = "7.2-preview.4";
->>>>>>> ab3c993c
+}