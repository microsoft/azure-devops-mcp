--- conflicted
+++ resolved
@@ -5,8 +5,7 @@
 
 export const apiVersion = "7.2-preview.1";
 export const batchApiVersion = "5.0";
-<<<<<<< HEAD
-export const userAgent = `AzureDevOps.MCP/${packageVersion} (local)`;
+export const markdownCommentsApiVersion = "7.2-preview.4";
 
 /**
  * Converts a TypeScript numeric enum to an array of string keys for use with z.enum().
@@ -16,7 +15,4 @@
  */
 export function getEnumKeys<T extends Record<string, string | number>>(enumObject: T): string[] {
   return Object.keys(enumObject).filter((key) => isNaN(Number(key)));
-}
-=======
-export const markdownCommentsApiVersion = "7.2-preview.4";
->>>>>>> 7f65ba3e
+}