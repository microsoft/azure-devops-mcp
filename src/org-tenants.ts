<<<<<<< HEAD
import { readFile, writeFile } from "fs/promises";
import { homedir } from "os";
import { join } from "path";
=======
// Copyright (c) Microsoft Corporation.
// Licensed under the MIT License.

import * as fs from "fs/promises";
import * as os from "os";
import * as path from "path";
>>>>>>> 0f874129

interface OrgTenantCacheEntry {
  tenantId: string;
  refreshedOn: number;
}

type OrgTenantCache = Record<string, OrgTenantCacheEntry>;

const CACHE_FILE = join(homedir(), ".ado_orgs.cache");
const CACHE_TTL_MS = 7 * 24 * 60 * 60 * 1000; // 1 week in milliseconds

async function loadCache(): Promise<OrgTenantCache> {
  try {
    const cacheData = await readFile(CACHE_FILE, "utf-8");
    return JSON.parse(cacheData);
  } catch (error) {
    // Cache file doesn't exist or is invalid, return empty cache
    return {};
  }
}

async function trySavingCache(cache: OrgTenantCache): Promise<void> {
  try {
    await writeFile(CACHE_FILE, JSON.stringify(cache, null, 2), "utf-8");
  } catch (error) {
    console.error("Failed to save org tenants cache:", error);
  }
}

async function fetchTenantFromApi(orgName: string): Promise<string> {
  const url = `https://vssps.dev.azure.com/${orgName}`;

  try {
    const response = await fetch(url, { method: "HEAD" });

    if (response.status !== 404) {
      throw new Error(`Expected status 404, got ${response.status}`);
    }

    const tenantId = response.headers.get("x-vss-resourcetenant");
    if (!tenantId) {
      throw new Error("x-vss-resourcetenant header not found in response");
    }

    return tenantId;
  } catch (error) {
    throw new Error(`Failed to fetch tenant for organization ${orgName}: ${error}`);
  }
}

function isCacheEntryExpired(entry: OrgTenantCacheEntry): boolean {
  return Date.now() - entry.refreshedOn > CACHE_TTL_MS;
}

export async function getOrgTenant(orgName: string): Promise<string | undefined> {
  // Load cache
  const cache = await loadCache();

  // Check if tenant is cached and not expired
  const cachedEntry = cache[orgName];
  if (cachedEntry && !isCacheEntryExpired(cachedEntry)) {
    return cachedEntry.tenantId;
  }

  // Try to fetch fresh tenant from API
  try {
    const tenantId = await fetchTenantFromApi(orgName);

    // Cache the result
    cache[orgName] = {
      tenantId,
      refreshedOn: Date.now(),
    };
    await trySavingCache(cache);

    return tenantId;
  } catch (error) {
    // If we have an expired cache entry, return it as fallback
    if (cachedEntry) {
      console.error(`Failed to fetch fresh tenant for ADO org ${orgName}, using expired cache entry:`, error);
      return cachedEntry.tenantId;
    }

    // No cache entry available, log and return empty result
    console.error(`Failed to fetch tenant for ADO org ${orgName}:`, error);
    return undefined;
  }
}<|MERGE_RESOLUTION|>--- conflicted
+++ resolved
@@ -1,15 +1,9 @@
-<<<<<<< HEAD
+// Copyright (c) Microsoft Corporation.
+// Licensed under the MIT License.
+
 import { readFile, writeFile } from "fs/promises";
 import { homedir } from "os";
 import { join } from "path";
-=======
-// Copyright (c) Microsoft Corporation.
-// Licensed under the MIT License.
-
-import * as fs from "fs/promises";
-import * as os from "os";
-import * as path from "path";
->>>>>>> 0f874129
 
 interface OrgTenantCacheEntry {
   tenantId: string;
