--- conflicted
+++ resolved
@@ -110,14 +110,7 @@
       const manager = new DomainsManager([]);
       const enabledDomains = manager.getEnabledDomains();
 
-<<<<<<< HEAD
-      expect(enabledDomains.size).toBe(10);
-      expect(Array.from(enabledDomains).sort()).toEqual([
-        "advanced-security", "builds", "core", "releases", "repositories", "search", "test-plans", "wiki", "work", "work-items"
-      ]);
-=======
-      expect(enabledDomains.size).toBe(9);
->>>>>>> dfee3a80
+      expect(enabledDomains.size).toBe(9);
     });
 
     it("filters out invalid domains and enables only valid ones when mixed array is passed", () => {
@@ -336,19 +329,19 @@
     it("when an empty array is passed", () => {
       const manager = new DomainsManager([]);
       const enabledDomains = manager.getEnabledDomains();
-      expect(enabledDomains.size).toBe(10);
+      expect(enabledDomains.size).toBe(9);
     });
 
     it("when a string with only a break line is passed", () => {
       const manager = new DomainsManager("\n");
       const enabledDomains = manager.getEnabledDomains();
-      expect(enabledDomains.size).toBe(10);
+      expect(enabledDomains.size).toBe(9);
     });
 
     it("when an empty string is passed", () => {
       const manager = new DomainsManager("");
       const enabledDomains = manager.getEnabledDomains();
-      expect(enabledDomains.size).toBe(10);
+      expect(enabledDomains.size).toBe(9);
     });
   });
 });