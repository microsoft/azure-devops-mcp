--- conflicted
+++ resolved
@@ -625,31 +625,18 @@
       expect(mockGitApi.getPullRequests).toHaveBeenCalledWith("repo123", { status: PullRequestStatus.Active, repositoryId: "repo123", creatorId: "specific-user-123" }, undefined, undefined, 0, 100);
     });
 
-<<<<<<< HEAD
-    it("should filter pull requests by specific reviewer successfully", async () => {
-=======
     it("should filter pull requests by source branch", async () => {
->>>>>>> 073aec81
       configureRepoTools(server, tokenProvider, connectionProvider, userAgentProvider);
 
       const call = (server.tool as jest.Mock).mock.calls.find(([toolName]) => toolName === REPO_TOOLS.list_pull_requests_by_repo);
       if (!call) throw new Error("repo_list_pull_requests_by_repo tool not registered");
       const [, , , handler] = call;
 
-<<<<<<< HEAD
-      // Mock successful user lookup
-      mockGetUserIdFromEmail.mockResolvedValue("reviewer-user-123");
-=======
->>>>>>> 073aec81
       mockGitApi.getPullRequests.mockResolvedValue([]);
 
       const params = {
         repositoryId: "repo123",
-<<<<<<< HEAD
-        user_is_reviewer: "reviewer@example.com",
-=======
         sourceRefName: "refs/heads/feature-branch",
->>>>>>> 073aec81
         status: "Active",
         top: 100,
         skip: 0,
@@ -657,13 +644,6 @@
 
       await handler(params);
 
-<<<<<<< HEAD
-      expect(mockGetUserIdFromEmail).toHaveBeenCalledWith("reviewer@example.com", tokenProvider, connectionProvider, userAgentProvider);
-      expect(mockGitApi.getPullRequests).toHaveBeenCalledWith("repo123", { status: PullRequestStatus.Active, repositoryId: "repo123", reviewerId: "reviewer-user-123" }, undefined, undefined, 0, 100);
-    });
-
-    it("should prioritize user_is_reviewer over i_am_reviewer flag", async () => {
-=======
       expect(mockGitApi.getPullRequests).toHaveBeenCalledWith(
         "repo123",
         {
@@ -712,29 +692,18 @@
     });
 
     it("should filter pull requests by both source and target branches", async () => {
->>>>>>> 073aec81
       configureRepoTools(server, tokenProvider, connectionProvider, userAgentProvider);
 
       const call = (server.tool as jest.Mock).mock.calls.find(([toolName]) => toolName === REPO_TOOLS.list_pull_requests_by_repo);
       if (!call) throw new Error("repo_list_pull_requests_by_repo tool not registered");
       const [, , , handler] = call;
 
-<<<<<<< HEAD
-      // Mock successful user lookup
-      mockGetUserIdFromEmail.mockResolvedValue("specific-reviewer-123");
-=======
->>>>>>> 073aec81
       mockGitApi.getPullRequests.mockResolvedValue([]);
 
       const params = {
         repositoryId: "repo123",
-<<<<<<< HEAD
-        user_is_reviewer: "specific-reviewer@example.com",
-        i_am_reviewer: true, // This should be ignored
-=======
         sourceRefName: "refs/heads/feature-branch",
         targetRefName: "refs/heads/main",
->>>>>>> 073aec81
         status: "Active",
         top: 100,
         skip: 0,
@@ -742,13 +711,6 @@
 
       await handler(params);
 
-<<<<<<< HEAD
-      expect(mockGetUserIdFromEmail).toHaveBeenCalledWith("specific-reviewer@example.com", tokenProvider, connectionProvider, userAgentProvider);
-      expect(mockGetCurrentUserDetails).not.toHaveBeenCalled(); // Should not be called since user_is_reviewer takes precedence
-      expect(mockGitApi.getPullRequests).toHaveBeenCalledWith(
-        "repo123",
-        { status: PullRequestStatus.Active, repositoryId: "repo123", reviewerId: "specific-reviewer-123" },
-=======
       expect(mockGitApi.getPullRequests).toHaveBeenCalledWith(
         "repo123",
         {
@@ -757,7 +719,6 @@
           sourceRefName: "refs/heads/feature-branch",
           targetRefName: "refs/heads/main",
         },
->>>>>>> 073aec81
         undefined,
         undefined,
         0,
@@ -765,25 +726,13 @@
       );
     });
 
-<<<<<<< HEAD
-    it("should handle error when user_is_reviewer user not found", async () => {
-=======
     it("should combine branch filters with user filters", async () => {
->>>>>>> 073aec81
       configureRepoTools(server, tokenProvider, connectionProvider, userAgentProvider);
 
       const call = (server.tool as jest.Mock).mock.calls.find(([toolName]) => toolName === REPO_TOOLS.list_pull_requests_by_repo);
       if (!call) throw new Error("repo_list_pull_requests_by_repo tool not registered");
       const [, , , handler] = call;
 
-<<<<<<< HEAD
-      // Mock user lookup failure
-      mockGetUserIdFromEmail.mockRejectedValue(new Error("User not found"));
-
-      const params = {
-        repositoryId: "repo123",
-        user_is_reviewer: "nonexistent@example.com",
-=======
       mockGitApi.getPullRequests.mockResolvedValue([]);
 
       const params = {
@@ -792,20 +741,11 @@
         targetRefName: "refs/heads/main",
         created_by_me: true,
         i_am_reviewer: true,
->>>>>>> 073aec81
         status: "Active",
         top: 100,
         skip: 0,
       };
 
-<<<<<<< HEAD
-      const result = await handler(params);
-
-      expect(mockGetUserIdFromEmail).toHaveBeenCalledWith("nonexistent@example.com", tokenProvider, connectionProvider, userAgentProvider);
-      expect(result.isError).toBe(true);
-      expect(result.content[0].text).toBe("Error finding reviewer with email nonexistent@example.com: User not found");
-      expect(mockGitApi.getPullRequests).not.toHaveBeenCalled();
-=======
       await handler(params);
 
       expect(mockGetCurrentUserDetails).toHaveBeenCalled();
@@ -824,7 +764,91 @@
         0,
         100
       );
->>>>>>> 073aec81
+    });
+
+    it("should filter pull requests by specific reviewer successfully", async () => {
+      configureRepoTools(server, tokenProvider, connectionProvider, userAgentProvider);
+
+      const call = (server.tool as jest.Mock).mock.calls.find(([toolName]) => toolName === REPO_TOOLS.list_pull_requests_by_repo);
+      if (!call) throw new Error("repo_list_pull_requests_by_repo tool not registered");
+      const [, , , handler] = call;
+
+      // Mock successful user lookup
+      mockGetUserIdFromEmail.mockResolvedValue("reviewer-user-123");
+      mockGitApi.getPullRequests.mockResolvedValue([]);
+
+      const params = {
+        repositoryId: "repo123",
+        user_is_reviewer: "reviewer@example.com",
+        status: "Active",
+        top: 100,
+        skip: 0,
+      };
+
+      await handler(params);
+
+      expect(mockGetUserIdFromEmail).toHaveBeenCalledWith("reviewer@example.com", tokenProvider, connectionProvider, userAgentProvider);
+      expect(mockGitApi.getPullRequests).toHaveBeenCalledWith("repo123", { status: PullRequestStatus.Active, repositoryId: "repo123", reviewerId: "reviewer-user-123" }, undefined, undefined, 0, 100);
+    });
+
+    it("should prioritize user_is_reviewer over i_am_reviewer flag", async () => {
+      configureRepoTools(server, tokenProvider, connectionProvider, userAgentProvider);
+
+      const call = (server.tool as jest.Mock).mock.calls.find(([toolName]) => toolName === REPO_TOOLS.list_pull_requests_by_repo);
+      if (!call) throw new Error("repo_list_pull_requests_by_repo tool not registered");
+      const [, , , handler] = call;
+
+      // Mock successful user lookup
+      mockGetUserIdFromEmail.mockResolvedValue("specific-reviewer-123");
+      mockGitApi.getPullRequests.mockResolvedValue([]);
+
+      const params = {
+        repositoryId: "repo123",
+        user_is_reviewer: "specific-reviewer@example.com",
+        i_am_reviewer: true, // This should be ignored
+        status: "Active",
+        top: 100,
+        skip: 0,
+      };
+
+      await handler(params);
+
+      expect(mockGetUserIdFromEmail).toHaveBeenCalledWith("specific-reviewer@example.com", tokenProvider, connectionProvider, userAgentProvider);
+      expect(mockGetCurrentUserDetails).not.toHaveBeenCalled(); // Should not be called since user_is_reviewer takes precedence
+      expect(mockGitApi.getPullRequests).toHaveBeenCalledWith(
+        "repo123",
+        { status: PullRequestStatus.Active, repositoryId: "repo123", reviewerId: "specific-reviewer-123" },
+        undefined,
+        undefined,
+        0,
+        100
+      );
+    });
+
+    it("should handle error when user_is_reviewer user not found", async () => {
+      configureRepoTools(server, tokenProvider, connectionProvider, userAgentProvider);
+
+      const call = (server.tool as jest.Mock).mock.calls.find(([toolName]) => toolName === REPO_TOOLS.list_pull_requests_by_repo);
+      if (!call) throw new Error("repo_list_pull_requests_by_repo tool not registered");
+      const [, , , handler] = call;
+
+      // Mock user lookup failure
+      mockGetUserIdFromEmail.mockRejectedValue(new Error("User not found"));
+
+      const params = {
+        repositoryId: "repo123",
+        user_is_reviewer: "nonexistent@example.com",
+        status: "Active",
+        top: 100,
+        skip: 0,
+      };
+
+      const result = await handler(params);
+
+      expect(mockGetUserIdFromEmail).toHaveBeenCalledWith("nonexistent@example.com", tokenProvider, connectionProvider, userAgentProvider);
+      expect(result.isError).toBe(true);
+      expect(result.content[0].text).toBe("Error finding reviewer with email nonexistent@example.com: User not found");
+      expect(mockGitApi.getPullRequests).not.toHaveBeenCalled();
     });
   });
 
@@ -1103,18 +1127,144 @@
       expect(result.content[0].text).toBe(JSON.stringify(expectedResult, null, 2));
     });
 
-<<<<<<< HEAD
-    it("should filter pull requests by specific reviewer successfully", async () => {
-=======
     it("should filter pull requests by source branch", async () => {
->>>>>>> 073aec81
       configureRepoTools(server, tokenProvider, connectionProvider, userAgentProvider);
 
       const call = (server.tool as jest.Mock).mock.calls.find(([toolName]) => toolName === REPO_TOOLS.list_pull_requests_by_project);
       if (!call) throw new Error("repo_list_pull_requests_by_project tool not registered");
       const [, , , handler] = call;
 
-<<<<<<< HEAD
+      mockGitApi.getPullRequestsByProject.mockResolvedValue([]);
+
+      const params = {
+        project: "test-project",
+        sourceRefName: "refs/heads/feature-branch",
+        status: "Active",
+        top: 100,
+        skip: 0,
+      };
+
+      await handler(params);
+
+      expect(mockGitApi.getPullRequestsByProject).toHaveBeenCalledWith(
+        "test-project",
+        {
+          status: PullRequestStatus.Active,
+          sourceRefName: "refs/heads/feature-branch",
+        },
+        undefined,
+        0,
+        100
+      );
+    });
+
+    it("should filter pull requests by target branch", async () => {
+      configureRepoTools(server, tokenProvider, connectionProvider, userAgentProvider);
+
+      const call = (server.tool as jest.Mock).mock.calls.find(([toolName]) => toolName === REPO_TOOLS.list_pull_requests_by_project);
+      if (!call) throw new Error("repo_list_pull_requests_by_project tool not registered");
+      const [, , , handler] = call;
+
+      mockGitApi.getPullRequestsByProject.mockResolvedValue([]);
+
+      const params = {
+        project: "test-project",
+        targetRefName: "refs/heads/main",
+        status: "Active",
+        top: 100,
+        skip: 0,
+      };
+
+      await handler(params);
+
+      expect(mockGitApi.getPullRequestsByProject).toHaveBeenCalledWith(
+        "test-project",
+        {
+          status: PullRequestStatus.Active,
+          targetRefName: "refs/heads/main",
+        },
+        undefined,
+        0,
+        100
+      );
+    });
+
+    it("should filter pull requests by both source and target branches", async () => {
+      configureRepoTools(server, tokenProvider, connectionProvider, userAgentProvider);
+
+      const call = (server.tool as jest.Mock).mock.calls.find(([toolName]) => toolName === REPO_TOOLS.list_pull_requests_by_project);
+      if (!call) throw new Error("repo_list_pull_requests_by_project tool not registered");
+      const [, , , handler] = call;
+
+      mockGitApi.getPullRequestsByProject.mockResolvedValue([]);
+
+      const params = {
+        project: "test-project",
+        sourceRefName: "refs/heads/feature-branch",
+        targetRefName: "refs/heads/main",
+        status: "Active",
+        top: 100,
+        skip: 0,
+      };
+
+      await handler(params);
+
+      expect(mockGitApi.getPullRequestsByProject).toHaveBeenCalledWith(
+        "test-project",
+        {
+          status: PullRequestStatus.Active,
+          sourceRefName: "refs/heads/feature-branch",
+          targetRefName: "refs/heads/main",
+        },
+        undefined,
+        0,
+        100
+      );
+    });
+
+    it("should combine branch filters with user filters", async () => {
+      configureRepoTools(server, tokenProvider, connectionProvider, userAgentProvider);
+
+      const call = (server.tool as jest.Mock).mock.calls.find(([toolName]) => toolName === REPO_TOOLS.list_pull_requests_by_project);
+      if (!call) throw new Error("repo_list_pull_requests_by_project tool not registered");
+      const [, , , handler] = call;
+
+      mockGitApi.getPullRequestsByProject.mockResolvedValue([]);
+
+      const params = {
+        project: "test-project",
+        sourceRefName: "refs/heads/feature-branch",
+        targetRefName: "refs/heads/main",
+        created_by_me: true,
+        status: "Active",
+        top: 100,
+        skip: 0,
+      };
+
+      await handler(params);
+
+      expect(mockGetCurrentUserDetails).toHaveBeenCalled();
+      expect(mockGitApi.getPullRequestsByProject).toHaveBeenCalledWith(
+        "test-project",
+        {
+          status: PullRequestStatus.Active,
+          sourceRefName: "refs/heads/feature-branch",
+          targetRefName: "refs/heads/main",
+          creatorId: "user123",
+        },
+        undefined,
+        0,
+        100
+      );
+    });
+
+    it("should filter pull requests by specific reviewer successfully", async () => {
+      configureRepoTools(server, tokenProvider, connectionProvider, userAgentProvider);
+
+      const call = (server.tool as jest.Mock).mock.calls.find(([toolName]) => toolName === REPO_TOOLS.list_pull_requests_by_project);
+      if (!call) throw new Error("repo_list_pull_requests_by_project tool not registered");
+      const [, , , handler] = call;
+
       // Mock successful user lookup
       mockGetUserIdFromEmail.mockResolvedValue("reviewer-user-123");
       const mockPRs = [
@@ -1136,19 +1286,11 @@
       const params = {
         project: "test-project",
         user_is_reviewer: "reviewer@example.com",
-=======
-      mockGitApi.getPullRequestsByProject.mockResolvedValue([]);
-
-      const params = {
-        project: "test-project",
-        sourceRefName: "refs/heads/feature-branch",
->>>>>>> 073aec81
         status: "Active",
         top: 100,
         skip: 0,
       };
 
-<<<<<<< HEAD
       const result = await handler(params);
 
       expect(mockGetUserIdFromEmail).toHaveBeenCalledWith("reviewer@example.com", tokenProvider, connectionProvider, userAgentProvider);
@@ -1173,44 +1315,20 @@
     });
 
     it("should prioritize user_is_reviewer over i_am_reviewer flag", async () => {
-=======
-      await handler(params);
-
-      expect(mockGitApi.getPullRequestsByProject).toHaveBeenCalledWith(
-        "test-project",
-        {
-          status: PullRequestStatus.Active,
-          sourceRefName: "refs/heads/feature-branch",
-        },
-        undefined,
-        0,
-        100
-      );
-    });
-
-    it("should filter pull requests by target branch", async () => {
->>>>>>> 073aec81
       configureRepoTools(server, tokenProvider, connectionProvider, userAgentProvider);
 
       const call = (server.tool as jest.Mock).mock.calls.find(([toolName]) => toolName === REPO_TOOLS.list_pull_requests_by_project);
       if (!call) throw new Error("repo_list_pull_requests_by_project tool not registered");
       const [, , , handler] = call;
 
-<<<<<<< HEAD
       // Mock successful user lookup
       mockGetUserIdFromEmail.mockResolvedValue("specific-reviewer-123");
-=======
->>>>>>> 073aec81
       mockGitApi.getPullRequestsByProject.mockResolvedValue([]);
 
       const params = {
         project: "test-project",
-<<<<<<< HEAD
         user_is_reviewer: "specific-reviewer@example.com",
         i_am_reviewer: true, // This should be ignored
-=======
-        targetRefName: "refs/heads/main",
->>>>>>> 073aec81
         status: "Active",
         top: 100,
         skip: 0,
@@ -1218,55 +1336,29 @@
 
       await handler(params);
 
-<<<<<<< HEAD
       expect(mockGetUserIdFromEmail).toHaveBeenCalledWith("specific-reviewer@example.com", tokenProvider, connectionProvider, userAgentProvider);
       expect(mockGetCurrentUserDetails).not.toHaveBeenCalled(); // Should not be called since user_is_reviewer takes precedence
       expect(mockGitApi.getPullRequestsByProject).toHaveBeenCalledWith("test-project", { status: PullRequestStatus.Active, reviewerId: "specific-reviewer-123" }, undefined, 0, 100);
     });
 
     it("should handle error when user_is_reviewer user not found", async () => {
-=======
-      expect(mockGitApi.getPullRequestsByProject).toHaveBeenCalledWith(
-        "test-project",
-        {
-          status: PullRequestStatus.Active,
-          targetRefName: "refs/heads/main",
-        },
-        undefined,
-        0,
-        100
-      );
-    });
-
-    it("should filter pull requests by both source and target branches", async () => {
->>>>>>> 073aec81
       configureRepoTools(server, tokenProvider, connectionProvider, userAgentProvider);
 
       const call = (server.tool as jest.Mock).mock.calls.find(([toolName]) => toolName === REPO_TOOLS.list_pull_requests_by_project);
       if (!call) throw new Error("repo_list_pull_requests_by_project tool not registered");
       const [, , , handler] = call;
 
-<<<<<<< HEAD
       // Mock user lookup failure
       mockGetUserIdFromEmail.mockRejectedValue(new Error("User not found"));
 
       const params = {
         project: "test-project",
         user_is_reviewer: "nonexistent@example.com",
-=======
-      mockGitApi.getPullRequestsByProject.mockResolvedValue([]);
-
-      const params = {
-        project: "test-project",
-        sourceRefName: "refs/heads/feature-branch",
-        targetRefName: "refs/heads/main",
->>>>>>> 073aec81
         status: "Active",
         top: 100,
         skip: 0,
       };
 
-<<<<<<< HEAD
       const result = await handler(params);
 
       expect(mockGetUserIdFromEmail).toHaveBeenCalledWith("nonexistent@example.com", tokenProvider, connectionProvider, userAgentProvider);
@@ -1276,50 +1368,23 @@
     });
 
     it("should support both created_by_user and user_is_reviewer filters simultaneously", async () => {
-=======
-      await handler(params);
-
-      expect(mockGitApi.getPullRequestsByProject).toHaveBeenCalledWith(
-        "test-project",
-        {
-          status: PullRequestStatus.Active,
-          sourceRefName: "refs/heads/feature-branch",
-          targetRefName: "refs/heads/main",
-        },
-        undefined,
-        0,
-        100
-      );
-    });
-
-    it("should combine branch filters with user filters", async () => {
->>>>>>> 073aec81
       configureRepoTools(server, tokenProvider, connectionProvider, userAgentProvider);
 
       const call = (server.tool as jest.Mock).mock.calls.find(([toolName]) => toolName === REPO_TOOLS.list_pull_requests_by_project);
       if (!call) throw new Error("repo_list_pull_requests_by_project tool not registered");
       const [, , , handler] = call;
 
-<<<<<<< HEAD
       // Mock both user lookups
       mockGetUserIdFromEmail
         .mockResolvedValueOnce("creator-user-123") // First call for created_by_user
         .mockResolvedValueOnce("reviewer-user-123"); // Second call for user_is_reviewer
 
-=======
->>>>>>> 073aec81
       mockGitApi.getPullRequestsByProject.mockResolvedValue([]);
 
       const params = {
         project: "test-project",
-<<<<<<< HEAD
         created_by_user: "creator@example.com",
         user_is_reviewer: "reviewer@example.com",
-=======
-        sourceRefName: "refs/heads/feature-branch",
-        targetRefName: "refs/heads/main",
-        created_by_me: true,
->>>>>>> 073aec81
         status: "Active",
         top: 100,
         skip: 0,
@@ -1327,24 +1392,14 @@
 
       await handler(params);
 
-<<<<<<< HEAD
       expect(mockGetUserIdFromEmail).toHaveBeenCalledWith("creator@example.com", tokenProvider, connectionProvider, userAgentProvider);
       expect(mockGetUserIdFromEmail).toHaveBeenCalledWith("reviewer@example.com", tokenProvider, connectionProvider, userAgentProvider);
-=======
-      expect(mockGetCurrentUserDetails).toHaveBeenCalled();
->>>>>>> 073aec81
       expect(mockGitApi.getPullRequestsByProject).toHaveBeenCalledWith(
         "test-project",
         {
           status: PullRequestStatus.Active,
-<<<<<<< HEAD
           creatorId: "creator-user-123",
           reviewerId: "reviewer-user-123",
-=======
-          sourceRefName: "refs/heads/feature-branch",
-          targetRefName: "refs/heads/main",
-          creatorId: "user123",
->>>>>>> 073aec81
         },
         undefined,
         0,
