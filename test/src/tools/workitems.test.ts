import { AccessToken } from "@azure/identity";
import { describe, expect, it } from "@jest/globals";
import { McpServer } from "@modelcontextprotocol/sdk/server/mcp.js";
import { configureWorkItemTools } from "../../../src/tools/workitems";
import { WebApi } from "azure-devops-node-api";
import {
  _mockBacklogs,
  _mockQuery,
  _mockQueryResults,
  _mockWorkItem,
  _mockWorkItemComment,
  _mockWorkItemComments,
  _mockWorkItems,
  _mockWorkItemsForIteration,
  _mockWorkItemType,
} from "../../mocks/work-items";

type TokenProviderMock = () => Promise<AccessToken>;
type ConnectionProviderMock = () => Promise<WebApi>;

interface WorkApiMock {
  getBacklogs: jest.Mock;
  getBacklogLevelWorkItems: jest.Mock;
  getPredefinedQueryResults: jest.Mock;
  getTeamIterations: jest.Mock;
  getIterationWorkItems: jest.Mock;
}

interface WorkItemTrackingApiMock {
  getWorkItemsBatch: jest.Mock;
  getWorkItem: jest.Mock;
  getComments: jest.Mock;
  addComment: jest.Mock;
  updateWorkItem: jest.Mock;
  createWorkItem: jest.Mock;
  getWorkItemType: jest.Mock;
  getQuery: jest.Mock;
  queryById: jest.Mock;
}

describe("configureWorkItemTools", () => {
  let server: McpServer;
  let tokenProvider: TokenProviderMock;
  let connectionProvider: ConnectionProviderMock;
  let userAgentProvider: () => string;
  let mockConnection: {
    getWorkApi: jest.Mock;
    getWorkItemTrackingApi: jest.Mock;
  };
  let mockWorkApi: WorkApiMock;
  let mockWorkItemTrackingApi: WorkItemTrackingApiMock;

  beforeEach(() => {
    server = { tool: jest.fn() } as unknown as McpServer;
    tokenProvider = jest.fn();

    mockWorkApi = {
      getBacklogs: jest.fn(),
      getBacklogLevelWorkItems: jest.fn(),
      getPredefinedQueryResults: jest.fn(),
      getTeamIterations: jest.fn(),
      getIterationWorkItems: jest.fn(),
    };

    mockWorkItemTrackingApi = {
      getWorkItemsBatch: jest.fn(),
      getWorkItem: jest.fn(),
      getComments: jest.fn(),
      addComment: jest.fn(),
      updateWorkItem: jest.fn(),
      createWorkItem: jest.fn(),
      getWorkItemType: jest.fn(),
      getQuery: jest.fn(),
      queryById: jest.fn(),
    };

    mockConnection = {
      getWorkApi: jest.fn().mockResolvedValue(mockWorkApi),
      getWorkItemTrackingApi: jest.fn().mockResolvedValue(mockWorkItemTrackingApi),
    };

    connectionProvider = jest.fn().mockResolvedValue(mockConnection);

    userAgentProvider = () => "Jest";
  });

  describe("tool registration", () => {
    it("registers core tools on the server", () => {
      configureWorkItemTools(server, tokenProvider, connectionProvider, userAgentProvider);
      expect(server.tool as jest.Mock).toHaveBeenCalled();
    });
  });

  describe("list_backlogs tool", () => {
    it("should call getBacklogs API with the correct parameters and return the expected result", async () => {
      configureWorkItemTools(server, tokenProvider, connectionProvider, userAgentProvider);

      const call = (server.tool as jest.Mock).mock.calls.find(([toolName]) => toolName === "wit_list_backlogs");
      if (!call) throw new Error("wit_list_backlogs tool not registered");
      const [, , , handler] = call;

      (mockWorkApi.getBacklogs as jest.Mock).mockResolvedValue([_mockBacklogs]);

      const params = {
        project: "Contoso",
        team: "Fabrikam",
      };

      const result = await handler(params);

      expect(mockWorkApi.getBacklogs).toHaveBeenCalledWith({
        project: params.project,
        team: params.team,
      });

      expect(result.content[0].text).toBe(JSON.stringify([_mockBacklogs], null, 2));
    });
  });

  describe("list_backlog_work_items tool", () => {
    it("should call getBacklogLevelWorkItems API with the correct parameters and return the expected result", async () => {
      configureWorkItemTools(server, tokenProvider, connectionProvider, userAgentProvider);

      const call = (server.tool as jest.Mock).mock.calls.find(([toolName]) => toolName === "wit_list_backlog_work_items");
      if (!call) throw new Error("wit_list_backlog_work_items tool not registered");
      const [, , , handler] = call;

      (mockWorkApi.getBacklogLevelWorkItems as jest.Mock).mockResolvedValue([
        {
          workItems: [
            {
              rel: null,
              source: null,
              target: {
                id: 50,
              },
            },
            {
              rel: null,
              source: null,
              target: {
                id: 49,
              },
            },
          ],
        },
      ]);

      const params = {
        project: "Contoso",
        team: "Fabrikam",
        backlogId: "Microsoft.FeatureCategory",
      };

      const result = await handler(params);

      expect(mockWorkApi.getBacklogLevelWorkItems).toHaveBeenCalledWith({ project: params.project, team: params.team }, params.backlogId);

      expect(result.content[0].text).toBe(
        JSON.stringify(
          [
            {
              workItems: [
                {
                  rel: null,
                  source: null,
                  target: {
                    id: 50,
                  },
                },
                {
                  rel: null,
                  source: null,
                  target: {
                    id: 49,
                  },
                },
              ],
            },
          ],
          null,
          2
        )
      );
    });
  });

  describe("my_work_items tool", () => {
    it("should call getPredefinedQueryResults API with the correct parameters and return the expected result", async () => {
      configureWorkItemTools(server, tokenProvider, connectionProvider, userAgentProvider);

      const call = (server.tool as jest.Mock).mock.calls.find(([toolName]) => toolName === "wit_my_work_items");
      if (!call) throw new Error("wit_my_work_items tool not registered");
      const [, , , handler] = call;

      (mockWorkApi.getPredefinedQueryResults as jest.Mock).mockResolvedValue([
        {
          id: "assignedtome",
          name: "Assigned to me",
          url: "https://dev.azure.com/org/project/_apis/work/predefinedQueries/assignedtome",
          webUrl: "https://dev.azure.com/org/project/project/_workitems/assignedtome",
          hasMore: false,
          results: [
            {
              id: 115784,
              url: "https://dev.azure.com/org/_apis/wit/workItems/115784",
            },
            {
              id: 115794,
              url: "https://dev.azure.com/org/_apis/wit/workItems/115794",
            },
            {
              id: 115792,
              url: "https://dev.azure.com/org/_apis/wit/workItems/115792",
            },
          ],
        },
      ]);

      const params = {
        project: "Contoso",
        type: "assignedtome",
        top: 10,
        includeCompleted: false,
      };

      const result = await handler(params);

      expect(mockWorkApi.getPredefinedQueryResults).toHaveBeenCalledWith(params.project, params.type, params.top, params.includeCompleted);

      expect(result.content[0].text).toBe(
        JSON.stringify(
          [
            {
              id: "assignedtome",
              name: "Assigned to me",
              url: "https://dev.azure.com/org/project/_apis/work/predefinedQueries/assignedtome",
              webUrl: "https://dev.azure.com/org/project/project/_workitems/assignedtome",
              hasMore: false,
              results: [
                {
                  id: 115784,
                  url: "https://dev.azure.com/org/_apis/wit/workItems/115784",
                },
                {
                  id: 115794,
                  url: "https://dev.azure.com/org/_apis/wit/workItems/115794",
                },
                {
                  id: 115792,
                  url: "https://dev.azure.com/org/_apis/wit/workItems/115792",
                },
              ],
            },
          ],
          null,
          2
        )
      );
    });
  });

  describe("getWorkItemsBatch tool", () => {
    it("should call workItemApi.getWorkItemsBatch API with the correct parameters and return the expected result", async () => {
      configureWorkItemTools(server, tokenProvider, connectionProvider, userAgentProvider);

      const call = (server.tool as jest.Mock).mock.calls.find(([toolName]) => toolName === "wit_get_work_items_batch_by_ids");

      if (!call) throw new Error("wit_get_work_items_batch_by_ids tool not registered");
      const [, , , handler] = call;

      (mockWorkItemTrackingApi.getWorkItemsBatch as jest.Mock).mockResolvedValue([_mockWorkItems]);

      const params = {
        ids: [297, 299, 300],
        project: "Contoso",
      };

      const result = await handler(params);

      expect(mockWorkItemTrackingApi.getWorkItemsBatch).toHaveBeenCalledWith(
        {
          ids: params.ids,
          fields: ["System.Id", "System.WorkItemType", "System.Title", "System.State", "System.Parent", "System.Tags"],
        },
        params.project
      );

      expect(result.content[0].text).toBe(JSON.stringify([_mockWorkItems], null, 2));
    });
  });

  describe("get_work_item tool", () => {
    it("should call workItemApi.getWorkItem API with the correct parameters and return the expected result", async () => {
      configureWorkItemTools(server, tokenProvider, connectionProvider, userAgentProvider);

      const call = (server.tool as jest.Mock).mock.calls.find(([toolName]) => toolName === "wit_get_work_item");

      if (!call) throw new Error("wit_get_work_item tool not registered");
      const [, , , handler] = call;

      (mockWorkItemTrackingApi.getWorkItem as jest.Mock).mockResolvedValue([_mockWorkItem]);

      const params = {
        id: 12,
        fields: undefined,
        asOf: undefined,
        expand: "none",
        project: "Contoso",
      };

      const result = await handler(params);

      expect(mockWorkItemTrackingApi.getWorkItem).toHaveBeenCalledWith(params.id, params.fields, params.asOf, params.expand, params.project);

      expect(result.content[0].text).toBe(JSON.stringify([_mockWorkItem], null, 2));
    });
  });

  describe("list_work_item_comments tool", () => {
    it("should call workItemApi.getComments API with the correct parameters and return the expected result", async () => {
      configureWorkItemTools(server, tokenProvider, connectionProvider, userAgentProvider);

      const call = (server.tool as jest.Mock).mock.calls.find(([toolName]) => toolName === "wit_list_work_item_comments");

      if (!call) throw new Error("wit_list_work_item_comments tool not registered");
      const [, , , handler] = call;

      (mockWorkItemTrackingApi.getComments as jest.Mock).mockResolvedValue([_mockWorkItemComments]);

      const params = {
        project: "Contoso",
        workItemId: 299,
        top: 10,
      };

      const result = await handler(params);

      expect(mockWorkItemTrackingApi.getComments).toHaveBeenCalledWith(params.project, params.workItemId, params.top);

      expect(result.content[0].text).toBe(JSON.stringify([_mockWorkItemComments], null, 2));
    });
  });

  describe("add_work_item_comment tool", () => {
    it("should call workItemApi.addComment API with the correct parameters and return the expected result", async () => {
      configureWorkItemTools(server, tokenProvider, connectionProvider, userAgentProvider);

      const call = (server.tool as jest.Mock).mock.calls.find(([toolName]) => toolName === "wit_add_work_item_comment");

      if (!call) throw new Error("wit_add_work_item_comment tool not registered");
      const [, , , handler] = call;

      (mockWorkItemTrackingApi.addComment as jest.Mock).mockResolvedValue([_mockWorkItemComment]);

      const params = {
        comment: "hello world!",
        project: "Contoso",
        workItemId: 299,
      };

      const result = await handler(params);

      expect(mockWorkItemTrackingApi.addComment).toHaveBeenCalledWith({ text: params.comment }, params.project, params.workItemId);

      expect(result.content[0].text).toBe(JSON.stringify([_mockWorkItemComment], null, 2));
    });
  });

<<<<<<< HEAD
=======
  describe("add_child_work_item tool", () => {
    it("should call workItemApi.add_child_work_item API with the correct parameters and return the expected result", async () => {
      configureWorkItemTools(server, tokenProvider, connectionProvider, userAgentProvider);

      const call = (server.tool as jest.Mock).mock.calls.find(([toolName]) => toolName === "wit_add_child_work_item");

      if (!call) throw new Error("wit_add_child_work_item tool not registered");
      const [, , , handler] = call;

      (mockWorkItemTrackingApi.createWorkItem as jest.Mock).mockResolvedValue([_mockWorkItem]);

      const params = {
        parentId: 299,
        project: "Contoso",
        workItemType: "Task",
        title: "Sample task",
        description: "This is a sample task",
        areaPath: "Contoso\\Development",
        iterationPath: "Contoso\\Sprint 1",
      };

      const document = [
        {
          op: "add",
          path: "/fields/System.Title",
          value: params.title,
        },
        {
          op: "add",
          path: "/fields/System.Description",
          value: params.description,
        },
        {
          op: "add",
          path: "/relations/-",
          value: {
            rel: "System.LinkTypes.Hierarchy-Reverse",
            url: `undefined/${params.project}/_apis/wit/workItems/${params.parentId}`,
          },
        },
        {
          op: "add",
          path: "/fields/System.AreaPath",
          value: params.areaPath,
        },
        {
          op: "add",
          path: "/fields/System.IterationPath",
          value: params.iterationPath,
        },
      ];

      const result = await handler(params);

      expect(mockWorkItemTrackingApi.createWorkItem).toHaveBeenCalledWith(null, document, params.project, params.workItemType);

      expect(result.content[0].text).toBe(JSON.stringify([_mockWorkItem], null, 2));
    });
  });

>>>>>>> d7cf5784
  describe("link_work_item_to_pull_request tool", () => {
    it("should call workItemApi.updateWorkItem API with the correct parameters and return the expected result", async () => {
      configureWorkItemTools(server, tokenProvider, connectionProvider, userAgentProvider);

      const call = (server.tool as jest.Mock).mock.calls.find(([toolName]) => toolName === "wit_link_work_item_to_pull_request");

      if (!call) throw new Error("wit_link_work_item_to_pull_request tool not registered");
      const [, , , handler] = call;

      (mockWorkItemTrackingApi.updateWorkItem as jest.Mock).mockResolvedValue([_mockWorkItem]);

      const params = {
        project: "Contoso",
        repositoryId: 12345,
        pullRequestId: 67890,
        workItemId: 131489,
      };

      const artifactPathValue = `${params.project}/${params.repositoryId}/${params.pullRequestId}`;
      const vstfsUrl = `vstfs:///Git/PullRequestId/${encodeURIComponent(artifactPathValue)}`;

      const document = [
        {
          op: "add",
          path: "/relations/-",
          value: {
            rel: "ArtifactLink",
            url: vstfsUrl,
            attributes: {
              name: "Pull Request",
            },
          },
        },
      ];

      const result = await handler(params);

      expect(mockWorkItemTrackingApi.updateWorkItem).toHaveBeenCalledWith({}, document, params.workItemId, params.project);

      expect(result.content[0].text).toBe(
        JSON.stringify(
          {
            workItemId: 131489,
            pullRequestId: 67890,
            success: true,
          },
          null,
          2
        )
      );
    });

    it("should handle errors from updateWorkItem and return a descriptive error", async () => {
      configureWorkItemTools(server, tokenProvider, connectionProvider, userAgentProvider);
      const call = (server.tool as jest.Mock).mock.calls.find(([toolName]) => toolName === "wit_link_work_item_to_pull_request");

      if (!call) throw new Error("wit_link_work_item_to_pull_request tool not registered");

      const [, , , handler] = call;
      (mockWorkItemTrackingApi.updateWorkItem as jest.Mock).mockRejectedValue(new Error("API failure"));

      const params = {
        project: "Contoso",
        repositoryId: 12345,
        pullRequestId: 67890,
        workItemId: 131489,
      };
      const result = await handler(params);

      expect(result.isError).toBe(true);
      expect(result.content[0].text).toContain("API failure");
    });

    it("should encode special characters in project and repositoryId for vstfsUrl", async () => {
      configureWorkItemTools(server, tokenProvider, connectionProvider, userAgentProvider);
      const call = (server.tool as jest.Mock).mock.calls.find(([toolName]) => toolName === "wit_link_work_item_to_pull_request");
      if (!call) throw new Error("wit_link_work_item_to_pull_request tool not registered");

      const [, , , handler] = call;
      (mockWorkItemTrackingApi.updateWorkItem as jest.Mock).mockResolvedValue([_mockWorkItem]);

      const params = {
        project: "Contoso Project",
        repositoryId: "repo/with/slash",
        pullRequestId: 67890,
        workItemId: 131489,
      };
      const artifactPathValue = `${params.project}/${params.repositoryId}/${params.pullRequestId}`;
      const vstfsUrl = `vstfs:///Git/PullRequestId/${encodeURIComponent(artifactPathValue)}`;
      const document = [
        {
          op: "add",
          path: "/relations/-",
          value: {
            rel: "ArtifactLink",
            url: vstfsUrl,
            attributes: {
              name: "Pull Request",
            },
          },
        },
      ];
      await handler(params);
      expect(mockWorkItemTrackingApi.updateWorkItem).toHaveBeenCalledWith({}, document, params.workItemId, params.project);
    });
  });

  describe("get_work_items_for_iteration tool", () => {
    it("should call workApi.getIterationWorkItems API with the correct parameters and return the expected result", async () => {
      configureWorkItemTools(server, tokenProvider, connectionProvider, userAgentProvider);

      const call = (server.tool as jest.Mock).mock.calls.find(([toolName]) => toolName === "wit_get_work_items_for_iteration");

      if (!call) throw new Error("wit_get_work_items_for_iterationt tool not registered");
      const [, , , handler] = call;

      (mockWorkApi.getIterationWorkItems as jest.Mock).mockResolvedValue([_mockWorkItemsForIteration]);

      const params = {
        project: "Contoso",
        team: "Fabrikam",
        iterationId: "6bfde89e-b22e-422e-814a-e8db432f5a58",
      };

      const result = await handler(params);

      expect(mockWorkApi.getIterationWorkItems).toHaveBeenCalledWith(
        {
          project: params.project,
          team: params.team,
        },
        params.iterationId
      );

      expect(result.content[0].text).toBe(JSON.stringify([_mockWorkItemsForIteration], null, 2));
    });
  });

  describe("update_work_item tool", () => {
    it("should call workItemApi.updateWorkItem API with the correct parameters and return the expected result", async () => {
      configureWorkItemTools(server, tokenProvider, connectionProvider, userAgentProvider);

      const call = (server.tool as jest.Mock).mock.calls.find(([toolName]) => toolName === "wit_update_work_item");

      if (!call) throw new Error("wit_update_work_item tool not registered");
      const [, , , handler] = call;

      (mockWorkItemTrackingApi.updateWorkItem as jest.Mock).mockResolvedValue([_mockWorkItem]);

      const params = {
        id: 131489,
        updates: [
          {
            op: "add",
            path: "/fields/System.Title",
            value: "Updated Sample Task",
          },
        ],
      };

      const result = await handler(params);

      expect(mockWorkItemTrackingApi.updateWorkItem).toHaveBeenCalledWith(null, params.updates, params.id);

      expect(result.content[0].text).toBe(JSON.stringify([_mockWorkItem], null, 2));
    });
  });

  describe("get_work_item_type tool", () => {
    it("should call workItemApi.getWorkItemType API with the correct parameters and return the expected result", async () => {
      configureWorkItemTools(server, tokenProvider, connectionProvider, userAgentProvider);

      const call = (server.tool as jest.Mock).mock.calls.find(([toolName]) => toolName === "wit_get_work_item_type");

      if (!call) throw new Error("wit_get_work_item_type tool not registered");
      const [, , , handler] = call;

      (mockWorkItemTrackingApi.getWorkItemType as jest.Mock).mockResolvedValue([_mockWorkItemType]);

      const params = {
        project: "Contoso",
        workItemType: "Bug",
      };

      const result = await handler(params);

      expect(mockWorkItemTrackingApi.getWorkItemType).toHaveBeenCalledWith(params.project, params.workItemType);

      expect(result.content[0].text).toBe(JSON.stringify([_mockWorkItemType], null, 2));
    });
  });

  describe("create_work_item tool", () => {
    it("should call workItemApi.createWorkItem API with the correct parameters and return the expected result", async () => {
      configureWorkItemTools(server, tokenProvider, connectionProvider, userAgentProvider);

      const call = (server.tool as jest.Mock).mock.calls.find(([toolName]) => toolName === "wit_create_work_item");

      if (!call) throw new Error("wit_create_work_item tool not registered");
      const [, , , handler] = call;

      (mockWorkItemTrackingApi.createWorkItem as jest.Mock).mockResolvedValue([_mockWorkItem]);

      const params = {
        project: "Contoso",
        workItemType: "Task",
        fields: ["System.Title", "Hello World!", "System.Description", "This is a sample task", "System.AreaPath", "Contoso\\Development"],
      };

      const document = Object.entries(params.fields).map(([key, value]) => ({
        op: "add",
        path: `/fields/${key}`,
        value,
      }));

      const result = await handler(params);

      expect(mockWorkItemTrackingApi.createWorkItem).toHaveBeenCalledWith(null, document, params.project, params.workItemType);

      expect(result.content[0].text).toBe(JSON.stringify([_mockWorkItem], null, 2));
    });
  });

  describe("get_query tool", () => {
    it("should call workItemApi.getQuery API with the correct parameters and return the expected result", async () => {
      configureWorkItemTools(server, tokenProvider, connectionProvider, userAgentProvider);

      const call = (server.tool as jest.Mock).mock.calls.find(([toolName]) => toolName === "wit_get_query");

      if (!call) throw new Error("wit_get_query tool not registered");
      const [, , , handler] = call;

      (mockWorkItemTrackingApi.getQuery as jest.Mock).mockResolvedValue([_mockQuery]);

      const params = {
        project: "Contoso",
        query: "342f0f44-4069-46b1-a940-3d0468979ceb",
        expand: "none",
        depth: 1,
        includeDeleted: false,
        useIsoDateFormat: false,
      };

      const result = await handler(params);

      expect(mockWorkItemTrackingApi.getQuery).toHaveBeenCalledWith(params.project, params.query, params.expand, params.depth, params.includeDeleted, params.useIsoDateFormat);

      expect(result.content[0].text).toBe(JSON.stringify([_mockQuery], null, 2));
    });
  });

  describe("get_query_results_by_id tool", () => {
    it("should call workItemApi.getQueryById API with the correct parameters and return the expected result", async () => {
      configureWorkItemTools(server, tokenProvider, connectionProvider, userAgentProvider);

      const call = (server.tool as jest.Mock).mock.calls.find(([toolName]) => toolName === "wit_get_query_results_by_id");

      if (!call) throw new Error("wit_get_query_results_by_id tool not registered");
      const [, , , handler] = call;

      (mockWorkItemTrackingApi.queryById as jest.Mock).mockResolvedValue([_mockQueryResults]);

      const params = {
        id: "342f0f44-4069-46b1-a940-3d0468979ceb",
        project: "Contoso",
        team: "Fabrikam",
        timePrecision: false,
        top: 50,
      };

      const result = await handler(params);

      expect(mockWorkItemTrackingApi.queryById).toHaveBeenCalledWith(params.id, { project: params.project, team: params.team }, params.timePrecision, params.top);

      expect(result.content[0].text).toBe(JSON.stringify([_mockQueryResults], null, 2));
    });
  });
});<|MERGE_RESOLUTION|>--- conflicted
+++ resolved
@@ -367,69 +367,6 @@
     });
   });
 
-<<<<<<< HEAD
-=======
-  describe("add_child_work_item tool", () => {
-    it("should call workItemApi.add_child_work_item API with the correct parameters and return the expected result", async () => {
-      configureWorkItemTools(server, tokenProvider, connectionProvider, userAgentProvider);
-
-      const call = (server.tool as jest.Mock).mock.calls.find(([toolName]) => toolName === "wit_add_child_work_item");
-
-      if (!call) throw new Error("wit_add_child_work_item tool not registered");
-      const [, , , handler] = call;
-
-      (mockWorkItemTrackingApi.createWorkItem as jest.Mock).mockResolvedValue([_mockWorkItem]);
-
-      const params = {
-        parentId: 299,
-        project: "Contoso",
-        workItemType: "Task",
-        title: "Sample task",
-        description: "This is a sample task",
-        areaPath: "Contoso\\Development",
-        iterationPath: "Contoso\\Sprint 1",
-      };
-
-      const document = [
-        {
-          op: "add",
-          path: "/fields/System.Title",
-          value: params.title,
-        },
-        {
-          op: "add",
-          path: "/fields/System.Description",
-          value: params.description,
-        },
-        {
-          op: "add",
-          path: "/relations/-",
-          value: {
-            rel: "System.LinkTypes.Hierarchy-Reverse",
-            url: `undefined/${params.project}/_apis/wit/workItems/${params.parentId}`,
-          },
-        },
-        {
-          op: "add",
-          path: "/fields/System.AreaPath",
-          value: params.areaPath,
-        },
-        {
-          op: "add",
-          path: "/fields/System.IterationPath",
-          value: params.iterationPath,
-        },
-      ];
-
-      const result = await handler(params);
-
-      expect(mockWorkItemTrackingApi.createWorkItem).toHaveBeenCalledWith(null, document, params.project, params.workItemType);
-
-      expect(result.content[0].text).toBe(JSON.stringify([_mockWorkItem], null, 2));
-    });
-  });
-
->>>>>>> d7cf5784
   describe("link_work_item_to_pull_request tool", () => {
     it("should call workItemApi.updateWorkItem API with the correct parameters and return the expected result", async () => {
       configureWorkItemTools(server, tokenProvider, connectionProvider, userAgentProvider);
