--- conflicted
+++ resolved
@@ -235,7 +235,6 @@
 Prefer the terminal? Use the **GitHub Copilot CLI** to talk to Azure DevOps through this MCP server.
 
 ### Prerequisites
-<<<<<<< HEAD
 
 - GitHub Copilot CLI installed (see official docs: https://github.com/github/copilot-cli)
 - Node.js 22+ and an active Copilot subscription
@@ -243,13 +242,6 @@
 
 ### Add the Server (Interactive Mode)
 
-=======
-* GitHub Copilot CLI installed (see official docs: https://github.com/github/copilot-cli)
-* Node.js 22+ and an active Copilot subscription
-* Your Azure DevOps organization name (e.g. `contoso`)
-
-### Add the Server (Interactive Mode)
->>>>>>> d80dc01e
 Open `copilot` from your terminal and add a new MCP server using the following command:
 
 ```bash
@@ -261,17 +253,11 @@
 ```bash
 npx -y @azure-devops/mcp <org-name>
 ```
-<<<<<<< HEAD
 
 Replace `<org-name>` with your Azure DevOps organization slug.
 
 ### Screenshot
 
-=======
-Replace `<org-name>` with your Azure DevOps organization slug.
-
-### Screenshot
->>>>>>> d80dc01e
 ![Copilot CLI getting started](./docs/media/copilot-cli-getting-started.png)
 
 > Tip: Start simple. Load all tools first; narrow with domains later inside other clients if needed.
